// Copyright 2018 PingCAP, Inc.
//
// Licensed under the Apache License, Version 2.0 (the "License");
// you may not use this file except in compliance with the License.
// You may obtain a copy of the License at
//
//     http://www.apache.org/licenses/LICENSE-2.0
//
// Unless required by applicable law or agreed to in writing, software
// distributed under the License is distributed on an "AS IS" BASIS,
// See the License for the specific language governing permissions and
// limitations under the License.

use std::convert::{TryFrom, TryInto};

use cop_datatype::{EvalType, FieldTypeAccessor, FieldTypeTp};

<<<<<<< HEAD
use coprocessor::codec::datum;
use coprocessor::codec::mysql::Tz;
use coprocessor::codec::{Error, Result};
use coprocessor::data_type::{Bytes, DateTime, Decimal, Duration, Int, Json, Real};
use util::codec::{bytes, number};

=======
use crate::coprocessor::codec::datum;
use crate::coprocessor::codec::mysql::Tz;
use crate::coprocessor::codec::{Error, Result};
use crate::util::codec::{bytes, number};

// TODO: Move these type alias and re-exports into cop_datatype.
// These types are ensured to be cheap to move. However clone can be expensive.
pub type Int = i64;
pub type Real = f64;
pub type Bytes = Vec<u8>;
pub use crate::coprocessor::codec::mysql::{Decimal, Duration, Json, Time as DateTime};

>>>>>>> e431dda5
/// An array of datums in the same data type and is column oriented.
///
/// Stores datums of multiple rows of one column.
// TODO: Might be better to make `BatchColumn` over generic, so that enum kind can be checked
// outside, which is more cache friendly.
#[derive(Debug, PartialEq)]
pub enum BatchColumn {
    Int(Vec<Option<Int>>),
    Real(Vec<Option<Real>>),
    Decimal(Vec<Option<Decimal>>),
    // TODO: We need to improve its performance, i.e. store strings in adjacent memory places
    Bytes(Vec<Option<Bytes>>),
    DateTime(Vec<Option<DateTime>>),
    Duration(Vec<Option<Duration>>),
    Json(Vec<Option<Json>>),
}

macro_rules! match_self {
    (ref $self:ident, $var:ident, $expr:expr) => {{
        match_self!(INTERNAL ref, $self, $var, $expr)
    }};
    (ref mut $self:ident, $var:ident, $expr:expr) => {{
        match_self!(INTERNAL ref|mut, $self, $var, $expr)
    }};
    (INTERNAL $($ref:tt)|+, $self:ident, $var:ident, $expr:expr) => {{
        match $self {
            BatchColumn::Int($($ref)+ $var) => $expr,
            BatchColumn::Real($($ref)+ $var) => $expr,
            BatchColumn::Decimal($($ref)+ $var) => $expr,
            BatchColumn::Bytes($($ref)+ $var) => $expr,
            BatchColumn::DateTime($($ref)+ $var) => $expr,
            BatchColumn::Duration($($ref)+ $var) => $expr,
            BatchColumn::Json($($ref)+ $var) => $expr,
        }
    }};
}

macro_rules! match_self_ref {
    (ref $self:ident, $var:ident, $expr:expr) => {{
        match_self_ref!(INTERNAL ref, $self, $var, $expr)
    }};
    (ref mut $self:ident, $var:ident, $expr:expr) => {{
        match_self_ref!(INTERNAL ref|mut, $self, $var, $expr)
    }};
    (INTERNAL $($ref:tt)|+, $self:ident, $var:ident, $expr:expr) => {{
        match $self {
            BatchColumnRef::Int($($ref)+ $var) => $expr,
            BatchColumnRef::Real($($ref)+ $var) => $expr,
            BatchColumnRef::Decimal($($ref)+ $var) => $expr,
            BatchColumnRef::Bytes($($ref)+ $var) => $expr,
            BatchColumnRef::DateTime($($ref)+ $var) => $expr,
            BatchColumnRef::Duration($($ref)+ $var) => $expr,
            BatchColumnRef::Json($($ref)+ $var) => $expr,
        }
    }};
}

impl Clone for BatchColumn {
    #[inline]
    fn clone(&self) -> Self {
        // Implement `Clone` manually so that capacity can be preserved after clone.
        match self {
            BatchColumn::Int(ref vec) => BatchColumn::Int(::util::vec_clone_with_capacity(vec)),
            BatchColumn::Real(ref vec) => BatchColumn::Real(::util::vec_clone_with_capacity(vec)),
            BatchColumn::Decimal(ref vec) => {
                BatchColumn::Decimal(::util::vec_clone_with_capacity(vec))
            }
            BatchColumn::Bytes(ref vec) => BatchColumn::Bytes(::util::vec_clone_with_capacity(vec)),
            BatchColumn::DateTime(ref vec) => {
                BatchColumn::DateTime(::util::vec_clone_with_capacity(vec))
            }
            BatchColumn::Duration(ref vec) => {
                BatchColumn::Duration(::util::vec_clone_with_capacity(vec))
            }
            BatchColumn::Json(ref vec) => BatchColumn::Json(::util::vec_clone_with_capacity(vec)),
        }
    }
}

impl BatchColumn {
    /// Creates an empty `BatchColumn` according to `eval_tp` and reserves capacity according
    /// to `capacity`.
    #[inline]
    pub fn with_capacity(capacity: usize, eval_tp: EvalType) -> Self {
        match eval_tp {
            EvalType::Int => BatchColumn::Int(Vec::with_capacity(capacity)),
            EvalType::Real => BatchColumn::Real(Vec::with_capacity(capacity)),
            EvalType::Decimal => BatchColumn::Decimal(Vec::with_capacity(capacity)),
            EvalType::Bytes => BatchColumn::Bytes(Vec::with_capacity(capacity)),
            EvalType::DateTime => BatchColumn::DateTime(Vec::with_capacity(capacity)),
            EvalType::Duration => BatchColumn::Duration(Vec::with_capacity(capacity)),
            EvalType::Json => BatchColumn::Json(Vec::with_capacity(capacity)),
        }
    }

    /// Returns the `EvalType` used to construct current column.
    #[inline]
    pub fn eval_type(&self) -> EvalType {
        match self {
            BatchColumn::Int(_) => EvalType::Int,
            BatchColumn::Real(_) => EvalType::Real,
            BatchColumn::Decimal(_) => EvalType::Decimal,
            BatchColumn::Bytes(_) => EvalType::Bytes,
            BatchColumn::DateTime(_) => EvalType::DateTime,
            BatchColumn::Duration(_) => EvalType::Duration,
            BatchColumn::Json(_) => EvalType::Json,
        }
    }

    /// Returns the number of datums contained in this column.
    #[inline]
    pub fn len(&self) -> usize {
        match_self!(ref self, v, v.len())
    }

    /// Returns whether this column is empty.
    ///
    /// Equals to `len() == 0`.
    #[inline]
    pub fn is_empty(&self) -> bool {
        self.len() == 0
    }

    /// Shortens the column, keeping the first `len` datums and dropping the rest.
    ///
    /// If `len` is greater than the column's current length, this has no effect.
    #[inline]
    pub fn truncate(&mut self, len: usize) {
        match_self!(ref mut self, v, v.truncate(len));
    }

    /// Clears the column, removing all datums.
    #[inline]
    pub fn clear(&mut self) {
        self.truncate(0);
    }

    /// Returns the number of elements this column can hold without reallocating.
    #[inline]
    pub fn capacity(&self) -> usize {
        match_self!(ref self, v, v.capacity())
    }

    /// Retains only the elements specified by the predicate, which accepts index only.
    ///
    /// In other words, remove all rows such that `f(element_index)` returns `false`.
    #[inline]
    pub fn retain_by_index<F>(&mut self, mut f: F)
    where
        F: FnMut(usize) -> bool,
    {
        match_self!(ref mut self, v, {
            let mut idx = 0;
            v.retain(|_| {
                let r = f(idx);
                idx += 1;
                r
            });
        });
    }

    #[inline]
    pub fn borrow(&self) -> BatchColumnRef {
        match self {
            BatchColumn::Int(ref v) => BatchColumnRef::Int(v.as_slice()),
            BatchColumn::Real(ref v) => BatchColumnRef::Real(v.as_slice()),
            BatchColumn::Decimal(ref v) => BatchColumnRef::Decimal(v.as_slice()),
            BatchColumn::Bytes(ref v) => BatchColumnRef::Bytes(v.as_slice()),
            BatchColumn::DateTime(ref v) => BatchColumnRef::DateTime(v.as_slice()),
            BatchColumn::Duration(ref v) => BatchColumnRef::Duration(v.as_slice()),
            BatchColumn::Json(ref v) => BatchColumnRef::Json(v.as_slice()),
        }
    }

    /// Moves all the elements of `other` into `Self`, leaving `other` empty.
    ///
    /// # Panics
    ///
    /// Panics if `other` does not have the same `EvalType` as `Self`.
    #[inline]
    pub fn append(&mut self, other: &mut BatchColumn) {
        match self {
            BatchColumn::Int(ref mut self_vec) => match other {
                BatchColumn::Int(ref mut other_vec) => {
                    self_vec.append(other_vec);
                }
                other => panic!("Cannot append {} to Int column", other.eval_type()),
            },
            BatchColumn::Real(ref mut self_vec) => match other {
                BatchColumn::Real(ref mut other_vec) => {
                    self_vec.append(other_vec);
                }
                other => panic!("Cannot append {} to Real column", other.eval_type()),
            },
            BatchColumn::Decimal(ref mut self_vec) => match other {
                BatchColumn::Decimal(ref mut other_vec) => {
                    self_vec.append(other_vec);
                }
                other => panic!("Cannot append {} to Decimal column", other.eval_type()),
            },
            BatchColumn::Bytes(ref mut self_vec) => match other {
                BatchColumn::Bytes(ref mut other_vec) => {
                    self_vec.append(other_vec);
                }
                other => panic!("Cannot append {} to Bytes column", other.eval_type()),
            },
            BatchColumn::DateTime(ref mut self_vec) => match other {
                BatchColumn::DateTime(ref mut other_vec) => {
                    self_vec.append(other_vec);
                }
                other => panic!("Cannot append {} to DateTime column", other.eval_type()),
            },
            BatchColumn::Duration(ref mut self_vec) => match other {
                BatchColumn::Duration(ref mut other_vec) => {
                    self_vec.append(other_vec);
                }
                other => panic!("Cannot append {} to Duration column", other.eval_type()),
            },
            BatchColumn::Json(ref mut self_vec) => match other {
                BatchColumn::Json(ref mut other_vec) => {
                    self_vec.append(other_vec);
                }
                other => panic!("Cannot append {} to Json column", other.eval_type()),
            },
        }
    }

    /// Conditionally moves elements of `other` into `Self` according to `f(index)`,
    /// leaving `other` empty.
    ///
    /// # Panics
    ///
    /// Panics if `other` does not have the same `EvalType` as `Self`.
    #[inline]
    pub fn append_by_index<F>(&mut self, other: &mut BatchColumn, f: F)
    where
        F: FnMut(usize) -> bool,
    {
        match self {
            BatchColumn::Int(ref mut self_vec) => match other {
                BatchColumn::Int(ref mut other_vec) => {
                    ::util::vec_append_by_index(self_vec, other_vec, f);
                }
                other => panic!("Cannot append_by_index {} to Int column", other.eval_type()),
            },
            BatchColumn::Real(ref mut self_vec) => match other {
                BatchColumn::Real(ref mut other_vec) => {
                    ::util::vec_append_by_index(self_vec, other_vec, f);
                }
                other => panic!(
                    "Cannot append_by_index {} to Real column",
                    other.eval_type()
                ),
            },
            BatchColumn::Decimal(ref mut self_vec) => match other {
                BatchColumn::Decimal(ref mut other_vec) => {
                    ::util::vec_append_by_index(self_vec, other_vec, f);
                }
                other => panic!(
                    "Cannot append_by_index {} to Decimal column",
                    other.eval_type()
                ),
            },
            BatchColumn::Bytes(ref mut self_vec) => match other {
                BatchColumn::Bytes(ref mut other_vec) => {
                    ::util::vec_append_by_index(self_vec, other_vec, f);
                }
                other => panic!(
                    "Cannot append_by_index {} to Bytes column",
                    other.eval_type()
                ),
            },
            BatchColumn::DateTime(ref mut self_vec) => match other {
                BatchColumn::DateTime(ref mut other_vec) => {
                    ::util::vec_append_by_index(self_vec, other_vec, f);
                }
                other => panic!(
                    "Cannot append_by_index {} to DateTime column",
                    other.eval_type()
                ),
            },
            BatchColumn::Duration(ref mut self_vec) => match other {
                BatchColumn::Duration(ref mut other_vec) => {
                    ::util::vec_append_by_index(self_vec, other_vec, f);
                }
                other => panic!(
                    "Cannot append_by_index {} to Duration column",
                    other.eval_type()
                ),
            },
            BatchColumn::Json(ref mut self_vec) => match other {
                BatchColumn::Json(ref mut other_vec) => {
                    ::util::vec_append_by_index(self_vec, other_vec, f);
                }
                other => panic!(
                    "Cannot append_by_index {} to Json column",
                    other.eval_type()
                ),
            },
        }
    }

    pub fn as_bools(&self, outputs: &mut [bool]) {
        use coprocessor::data_type::AsBool;

        assert!(outputs.len() >= self.len());
        match_self!(ref self, v, {
            for i in 0..self.len() {
                outputs[i] = v[i].as_bool();
            }
        });
    }

    /// Takes first n elements and build a new instance.
    pub fn take_and_collect(&mut self, n: usize) -> BatchColumn {
        match self {
            BatchColumn::Int(ref mut vec) => BatchColumn::Int(::util::vec_take_and_collect(vec, n)),
            BatchColumn::Real(ref mut vec) => {
                BatchColumn::Real(::util::vec_take_and_collect(vec, n))
            }
            BatchColumn::Decimal(ref mut vec) => {
                BatchColumn::Decimal(::util::vec_take_and_collect(vec, n))
            }
            BatchColumn::Bytes(ref mut vec) => {
                BatchColumn::Bytes(::util::vec_take_and_collect(vec, n))
            }
            BatchColumn::DateTime(ref mut vec) => {
                BatchColumn::DateTime(::util::vec_take_and_collect(vec, n))
            }
            BatchColumn::Duration(ref mut vec) => {
                BatchColumn::Duration(::util::vec_take_and_collect(vec, n))
            }
            BatchColumn::Json(ref mut vec) => {
                BatchColumn::Json(::util::vec_take_and_collect(vec, n))
            }
        }
    }

    /// Pushes a value into the column by decoding the datum and converting to current
    /// column's type.
    ///
    /// For values that needs a time zone, `time_zone` will be used.
    ///
    /// For values that current type's type is not sufficient, `field_type` will be used.
    ///
    /// # Panics
    ///
    /// Panics if `field_type` doesn't match current column's type.
    #[inline]
    #[allow(clippy::cast_lossless)]
    pub fn push_datum(
        &mut self,
        mut raw_datum: &[u8],
        time_zone: Tz,
        field_type: &FieldTypeAccessor,
    ) -> Result<()> {
        #[inline]
        fn decode_int(v: &mut &[u8]) -> Result<i64> {
            number::decode_i64(v)
                .map_err(|_| Error::InvalidDataType("Failed to decode data as i64".to_owned()))
        }

        #[inline]
        fn decode_uint(v: &mut &[u8]) -> Result<u64> {
            number::decode_u64(v)
                .map_err(|_| Error::InvalidDataType("Failed to decode data as u64".to_owned()))
        }

        #[inline]
        fn decode_var_int(v: &mut &[u8]) -> Result<i64> {
            number::decode_var_i64(v)
                .map_err(|_| Error::InvalidDataType("Failed to decode data as var_i64".to_owned()))
        }

        #[inline]
        fn decode_var_uint(v: &mut &[u8]) -> Result<u64> {
            number::decode_var_u64(v)
                .map_err(|_| Error::InvalidDataType("Failed to decode data as var_u64".to_owned()))
        }

        #[inline]
        fn decode_float(v: &mut &[u8]) -> Result<f64> {
            number::decode_f64(v)
                .map_err(|_| Error::InvalidDataType("Failed to decode data as f64".to_owned()))
        }

        #[inline]
        fn decode_decimal(v: &mut &[u8]) -> Result<Decimal> {
            Decimal::decode(v)
                .map_err(|_| Error::InvalidDataType("Failed to decode data as decimal".to_owned()))
        }

        #[inline]
        fn decode_bytes(v: &mut &[u8]) -> Result<Vec<u8>> {
            bytes::decode_bytes(v, false)
                .map_err(|_| Error::InvalidDataType("Failed to decode data as bytes".to_owned()))
        }

        #[inline]
        fn decode_compact_bytes(v: &mut &[u8]) -> Result<Vec<u8>> {
            bytes::decode_compact_bytes(v).map_err(|_| {
                Error::InvalidDataType("Failed to decode data as compact bytes".to_owned())
            })
        }

        #[inline]
        fn decode_json(v: &mut &[u8]) -> Result<Json> {
            Json::decode(v)
                .map_err(|_| Error::InvalidDataType("Failed to decode data as json".to_owned()))
        }

        #[inline]
        fn decode_duration_from_i64(v: i64) -> Result<Duration> {
            Duration::from_nanos(v, 0)
                .map_err(|_| Error::InvalidDataType("Failed to decode i64 as duration".to_owned()))
        }

        #[inline]
        fn decode_date_time_from_uint(
            v: u64,
            time_zone: Tz,
            field_type: &FieldTypeAccessor,
        ) -> Result<DateTime> {
            let fsp = field_type.decimal() as i8;
            let time_type = field_type.tp().try_into()?;
            DateTime::from_packed_u64(v, time_type, fsp, time_zone)
        }

        // The inner implementation is much like `table::decode_col_value`, however it constructs
        // value directly without constructing a `Datum` to improve performance.

        // TODO: Use BufferReader.
        // TODO: Confirm correctness with TiDB team.

        // Make sure that the `field_type` given matches current column's type.
        let tp = field_type.tp();
        assert_eq!(EvalType::try_from(tp).unwrap(), self.eval_type());

        if raw_datum.is_empty() {
            return Err(Error::InvalidDataType(
                "Failed to decode datum flag".to_owned(),
            ));
        }

        let flag = raw_datum[0];
        raw_datum = &raw_datum[1..];

        match self {
            BatchColumn::Int(ref mut vec) => match flag {
                datum::NIL_FLAG => vec.push(None),
                datum::INT_FLAG => vec.push(Some(decode_int(&mut raw_datum)?)),
                datum::UINT_FLAG => vec.push(Some(decode_uint(&mut raw_datum)? as i64)),
                datum::VAR_INT_FLAG => vec.push(Some(decode_var_int(&mut raw_datum)?)),
                datum::VAR_UINT_FLAG => vec.push(Some(decode_var_uint(&mut raw_datum)? as i64)),
                flag => {
                    return Err(Error::InvalidDataType(format!(
                        "Unsupported datum flag {} for Int column",
                        flag
                    )));
                }
            },
            BatchColumn::Real(ref mut vec) => match flag {
                datum::NIL_FLAG => vec.push(None),
                // In both index and record, it's flag is `FLOAT`. See TiDB's `encode()`.
                datum::FLOAT_FLAG => {
                    let mut v = decode_float(&mut raw_datum)?;
                    if tp == FieldTypeTp::Float {
                        v = (v as f32) as f64;
                    }
                    vec.push(Some(v));
                }
                flag => {
                    return Err(Error::InvalidDataType(format!(
                        "Unsupported datum flag {} for Real column",
                        flag
                    )));
                }
            },
            BatchColumn::Decimal(ref mut vec) => match flag {
                datum::NIL_FLAG => vec.push(None),
                // In both index and record, it's flag is `DECIMAL`. See TiDB's `encode()`.
                datum::DECIMAL_FLAG => vec.push(Some(decode_decimal(&mut raw_datum)?)),
                flag => {
                    return Err(Error::InvalidDataType(format!(
                        "Unsupported datum flag {} for Decimal column",
                        flag
                    )));
                }
            },
            BatchColumn::Bytes(ref mut vec) => match flag {
                datum::NIL_FLAG => vec.push(None),
                // In index, it's flag is `BYTES`. See TiDB's `encode()`.
                datum::BYTES_FLAG => vec.push(Some(decode_bytes(&mut raw_datum)?)),
                // In record, it's flag is `COMPACT_BYTES`. See TiDB's `encode()`.
                datum::COMPACT_BYTES_FLAG => vec.push(Some(decode_compact_bytes(&mut raw_datum)?)),
                flag => {
                    return Err(Error::InvalidDataType(format!(
                        "Unsupported datum flag {} for Bytes column",
                        flag
                    )));
                }
            },
            BatchColumn::DateTime(ref mut vec) => match flag {
                datum::NIL_FLAG => vec.push(None),
                // In index, it's flag is `UINT`. See TiDB's `encode()`.
                datum::UINT_FLAG => {
                    let v = decode_uint(&mut raw_datum)?;
                    let v = decode_date_time_from_uint(v, time_zone, field_type)?;
                    vec.push(Some(v));
                }
                // In record, it's flag is `VAR_UINT`. See TiDB's `flatten()` and `encode()`.
                datum::VAR_UINT_FLAG => {
                    let v = decode_var_uint(&mut raw_datum)?;
                    let v = decode_date_time_from_uint(v, time_zone, field_type)?;
                    vec.push(Some(v));
                }
                flag => {
                    return Err(Error::InvalidDataType(format!(
                        "Unsupported datum flag {} for DateTime column",
                        flag
                    )));
                }
            },
            BatchColumn::Duration(ref mut vec) => match flag {
                datum::NIL_FLAG => vec.push(None),
                // In index, it's flag is `DURATION`. See TiDB's `encode()`.
                datum::DURATION_FLAG => {
                    let v = decode_int(&mut raw_datum)?;
                    let v = decode_duration_from_i64(v)?;
                    vec.push(Some(v));
                }
                // In record, it's flag is `VAR_INT`. See TiDB's `flatten()` and `encode()`.
                datum::VAR_INT_FLAG => {
                    let v = decode_var_int(&mut raw_datum)?;
                    let v = decode_duration_from_i64(v)?;
                    vec.push(Some(v));
                }
                flag => {
                    return Err(Error::InvalidDataType(format!(
                        "Unsupported datum flag {} for Duration column",
                        flag
                    )));
                }
            },
            BatchColumn::Json(ref mut vec) => match flag {
                datum::NIL_FLAG => vec.push(None),
                // In both index and record, it's flag is `JSON`. See TiDB's `encode()`.
                datum::JSON_FLAG => vec.push(Some(decode_json(&mut raw_datum)?)),
                flag => {
                    return Err(Error::InvalidDataType(format!(
                        "Unsupported datum flag {} for Json column",
                        flag
                    )));
                }
            },
        }

        Ok(())
    }

    /// Returns maximum encoded size in binary format.
    pub fn maximum_encoded_size(&self) -> Result<usize> {
        match self {
            BatchColumn::Int(ref vec) => Ok(vec.len() * 9),

            // Some elements might be NULLs which encoded size is 1 byte. However it's fine because
            // this function only calculates a maximum encoded size (for constructing buffers), not
            // actual encoded size.
            BatchColumn::Real(ref vec) => Ok(vec.len() * 9),
            BatchColumn::Decimal(ref vec) => {
                let mut size = 0;
                for el in vec {
                    match el {
                        Some(v) => {
                            // FIXME: We don't need approximate size. Maximum size is enough (so
                            // that we don't need to iterate each value).
                            size += 1 /* FLAG */ + v.approximate_encoded_size();
                        }
                        None => {
                            size += 1;
                        }
                    }
                }
                Ok(size)
            }
            BatchColumn::Bytes(ref vec) => {
                let mut size = 0;
                for el in vec {
                    match el {
                        Some(v) => {
                            size += 1 /* FLAG */ + 10 /* MAX VARINT LEN */ + v.len();
                        }
                        None => {
                            size += 1;
                        }
                    }
                }
                Ok(size)
            }
            BatchColumn::DateTime(ref vec) => Ok(vec.len() * 9),
            BatchColumn::Duration(ref vec) => Ok(vec.len() * 9),
            BatchColumn::Json(ref vec) => {
                let mut size = 0;
                for el in vec {
                    match el {
                        Some(v) => {
                            size += 1 /* FLAG */ + v.binary_len();
                        }
                        None => {
                            size += 1;
                        }
                    }
                }
                Ok(size)
            }
        }
    }

    /// Encodes a single element into binary format.
    pub fn encode(&self, row_index: usize, output: &mut Vec<u8>) -> Result<()> {
        use coprocessor::codec::mysql::DecimalEncoder;
        use coprocessor::codec::mysql::JsonEncoder;
        use util::codec::bytes::BytesEncoder;
        use util::codec::number::NumberEncoder;

        match self {
            BatchColumn::Int(ref vec) => {
                match vec[row_index] {
                    None => {
                        output.push(datum::NIL_FLAG);
                    }
                    Some(val) => {
                        output.push(datum::INT_FLAG);
                        output.encode_i64(val)?;
                    }
                }
                Ok(())
            }
            BatchColumn::Real(ref vec) => {
                match vec[row_index] {
                    None => {
                        output.push(datum::NIL_FLAG);
                    }
                    Some(val) => {
                        output.push(datum::FLOAT_FLAG);
                        output.encode_f64(val)?;
                    }
                }
                Ok(())
            }
            BatchColumn::Decimal(ref vec) => {
                match &vec[row_index] {
                    None => {
                        output.push(datum::NIL_FLAG);
                    }
                    Some(val) => {
                        output.push(datum::DECIMAL_FLAG);
                        let (prec, frac) = val.prec_and_frac();
                        output.encode_decimal(val, prec, frac)?;
                    }
                }
                Ok(())
            }
            BatchColumn::Bytes(ref vec) => {
                match &vec[row_index] {
                    None => {
                        output.push(datum::NIL_FLAG);
                    }
                    Some(ref val) => {
                        output.push(datum::COMPACT_BYTES_FLAG);
                        output.encode_compact_bytes(val)?;
                    }
                }
                Ok(())
            }
            BatchColumn::DateTime(ref vec) => {
                match &vec[row_index] {
                    None => {
                        output.push(datum::NIL_FLAG);
                    }
                    Some(ref val) => {
                        output.push(datum::UINT_FLAG);
                        output.encode_u64(val.to_packed_u64())?;
                    }
                }
                Ok(())
            }
            BatchColumn::Duration(ref vec) => {
                match &vec[row_index] {
                    None => {
                        output.push(datum::NIL_FLAG);
                    }
                    Some(ref val) => {
                        output.push(datum::DURATION_FLAG);
                        output.encode_i64(val.to_nanos())?;
                    }
                }
                Ok(())
            }
            BatchColumn::Json(ref vec) => {
                match &vec[row_index] {
                    None => {
                        output.push(datum::NIL_FLAG);
                    }
                    Some(ref val) => {
                        output.push(datum::JSON_FLAG);
                        output.encode_json(val)?;
                    }
                }
                Ok(())
            }
        }
    }
}

#[derive(Debug, Clone, Copy)]
pub enum BatchColumnRef<'a> {
    Int(&'a [Option<Int>]),
    Real(&'a [Option<Real>]),
    Decimal(&'a [Option<Decimal>]),
    Bytes(&'a [Option<Bytes>]),
    DateTime(&'a [Option<DateTime>]),
    Duration(&'a [Option<Duration>]),
    Json(&'a [Option<Json>]),
}

impl<'a> BatchColumnRef<'a> {
    /// Returns the `EvalType` used to construct current column.
    #[inline]
    pub fn eval_type(&self) -> EvalType {
        match self {
            BatchColumnRef::Int(_) => EvalType::Int,
            BatchColumnRef::Real(_) => EvalType::Real,
            BatchColumnRef::Decimal(_) => EvalType::Decimal,
            BatchColumnRef::Bytes(_) => EvalType::Bytes,
            BatchColumnRef::DateTime(_) => EvalType::DateTime,
            BatchColumnRef::Duration(_) => EvalType::Duration,
            BatchColumnRef::Json(_) => EvalType::Json,
        }
    }

    /// Returns the number of datums contained in this column.
    #[inline]
    pub fn len(&self) -> usize {
        match_self_ref!(ref self, v, v.len())
    }

    /// Returns whether this column is empty.
    ///
    /// Equals to `len() == 0`.
    #[inline]
    pub fn is_empty(&self) -> bool {
        self.len() == 0
    }

    pub fn as_bools(&self, outputs: &mut [bool]) {
        use coprocessor::data_type::AsBool;

        assert!(outputs.len() >= self.len());
        match_self_ref!(ref self, v, {
            for i in 0..self.len() {
                outputs[i] = v[i].as_bool();
            }
        });
    }
}

macro_rules! impl_as_slice {
    ($ty:tt, $name:ident, $mut_name:ident) => {
        impl BatchColumn {
            /// Extracts a slice containing the entire values of the column
            /// in specific type.
            ///
            /// # Panics
            ///
            /// Panics if current column is does not match the type.
            #[inline]
            pub fn $name(&self) -> &[Option<$ty>] {
                match self {
                    BatchColumn::$ty(ref vec) => vec.as_slice(),
                    other => panic!(
                        "Cannot call `{}` over a {} column",
                        stringify!($name),
                        other.eval_type()
                    ),
                }
            }

            /// Extracts a mutable slice containing the entire values of the column
            /// in specific type.
            ///
            /// # Panics
            ///
            /// Panics if current column is does not match the type.
            #[inline]
            pub fn $mut_name(&mut self) -> &mut [Option<$ty>] {
                match self {
                    BatchColumn::$ty(ref mut vec) => vec.as_mut_slice(),
                    other => panic!(
                        "Cannot call `{}` over a {} column",
                        stringify!($name),
                        other.eval_type()
                    ),
                }
            }
        }

        impl AsRef<[Option<$ty>]> for BatchColumn {
            #[inline]
            fn as_ref(&self) -> &[Option<$ty>] {
                self.$name()
            }
        }

        impl AsMut<[Option<$ty>]> for BatchColumn {
            #[inline]
            fn as_mut(&mut self) -> &mut [Option<$ty>] {
                self.$mut_name()
            }
        }

        //        impl<'a> BatchColumnRef<'a> {
        //            /// Extracts a slice containing the entire values of the column
        //            /// in specific type.
        //            ///
        //            /// # Panics
        //            ///
        //            /// Panics if current column is does not match the type.
        //            #[inline]
        //            pub fn $name(&'a self) -> &'a [Option<$ty>] {
        //                match self {
        //                    BatchColumnRef::$ty(ref slice) => slice,
        //                    other => panic!(
        //                        "Cannot call `{}` over a {} column",
        //                        stringify!($name),
        //                        other.eval_type()
        //                    ),
        //                }
        //            }
        //        }
        //
        //        impl<'a> AsRef<[Option<$ty>]> for BatchColumnRef<'a> {
        //            fn as_ref<'b>(&'b self) -> &'b [Option<$ty>] {
        //                self.$name()
        //            }
        //        }
        //
        //        //        impl<'a> Into<&'a [Option<$ty>]> for BatchColumnRef<'a> {
        //        //            fn into(self) -> &'a [Option<$ty>] {
        //        //                self.$name()
        //        //            }
        //        //        }
    };
}

impl_as_slice! { Int, as_int_slice, as_mut_int_slice }
impl_as_slice! { Real, as_real_slice, as_mut_real_slice }
impl_as_slice! { Decimal, as_decimal_slice, as_mut_decimal_slice }
impl_as_slice! { Bytes, as_bytes_slice, as_mut_bytes_slice }
impl_as_slice! { DateTime, as_date_time_slice, as_mut_date_time_slice }
impl_as_slice! { Duration, as_duration_slice, as_mut_duration_slice }
impl_as_slice! { Json, as_json_slice, as_mut_json_slice }

macro_rules! impl_into_slice {
    ($ty:tt, $name:ident) => {
        impl<'a> BatchColumnRef<'a> {
            /// Extracts a slice containing the entire values of the column
            /// in specific type.
            ///
            /// # Panics
            ///
            /// Panics if current column is does not match the type.
            #[inline]
            pub fn $name(self) -> &'a [Option<$ty>] {
                match self {
                    BatchColumnRef::$ty(slice) => slice,
                    other => panic!(
                        "Cannot call `{}` over a {} column",
                        stringify!($name),
                        other.eval_type()
                    ),
                }
            }
        }

        impl<'a> Into<&'a [Option<$ty>]> for BatchColumnRef<'a> {
            #[inline]
            fn into(self) -> &'a [Option<$ty>] {
                self.$name()
            }
        }

        // TODO: Implement From<[..]> for BatchColumnRef.
        //
        //        impl<'a> AsRef<[Option<$ty>]> for BatchColumnRef<'a> {
        //            fn as_ref<'b>(&'b self) -> &'b [Option<$ty>] {
        //                self.$name()
        //            }
        //        }
        //
    };
}

impl_into_slice! { Int, into_int_slice }
impl_into_slice! { Real, into_real_slice }
impl_into_slice! { Decimal, into_decimal_slice }
impl_into_slice! { Bytes, into_bytes_slice }
impl_into_slice! { DateTime, into_date_time_slice }
impl_into_slice! { Duration, into_duration_slice }
impl_into_slice! { Json, into_json_slice }

macro_rules! impl_push {
    ($ty:tt, $name:ident) => {
        impl BatchColumn {
            /// Pushes a value into the column in specific type.
            ///
            /// # Panics
            ///
            /// Panics if current column does not match the type.
            #[inline]
            pub fn $name(&mut self, v: Option<$ty>) {
                match self {
                    BatchColumn::$ty(ref mut vec) => vec.push(v),
                    other => panic!(
                        "Cannot call `{}` over to a {} column",
                        stringify!($name),
                        other.eval_type()
                    ),
                };
            }
        }
    };
}

impl_push! { Int, push_int }
impl_push! { Real, push_real }
impl_push! { Decimal, push_decimal }
impl_push! { Bytes, push_bytes }
impl_push! { DateTime, push_date_time }
impl_push! { Duration, push_duration }
impl_push! { Json, push_json }

macro_rules! impl_from {
    ($ty:tt) => {
        impl<'a> From<&'a [Option<$ty>]> for BatchColumn {
            #[inline]
            fn from(s: &'a [Option<$ty>]) -> BatchColumn {
                BatchColumn::$ty(s.to_vec())
            }
        }

        impl<'a> From<&'a mut [Option<$ty>]> for BatchColumn {
            #[inline]
            fn from(s: &'a mut [Option<$ty>]) -> BatchColumn {
                BatchColumn::$ty(s.to_vec())
            }
        }

        impl From<Vec<Option<$ty>>> for BatchColumn {
            #[inline]
            fn from(s: Vec<Option<$ty>>) -> BatchColumn {
                BatchColumn::$ty(s)
            }
        }
    };
}

impl_from! { Int }
impl_from! { Real }
impl_from! { Decimal }
impl_from! { Bytes }
impl_from! { DateTime }
impl_from! { Duration }
impl_from! { Json }

#[cfg(test)]
mod tests {
    use super::*;

    #[test]
    fn test_basic() {
        let mut column = BatchColumn::with_capacity(0, EvalType::Bytes);
        assert_eq!(column.eval_type(), EvalType::Bytes);
        assert_eq!(column.len(), 0);
        assert_eq!(column.capacity(), 0);
        assert!(column.is_empty());
        assert_eq!(column.as_bytes_slice(), &[]);
        assert_eq!(column.as_mut_bytes_slice(), &mut []);

        column.push_bytes(None);
        assert_eq!(column.len(), 1);
        assert!(column.capacity() > 0);
        assert!(!column.is_empty());
        assert_eq!(column.as_bytes_slice(), &[None]);
        assert_eq!(column.as_mut_bytes_slice(), &mut [None]);

        column.push_bytes(Some(vec![1, 2, 3]));
        assert_eq!(column.len(), 2);
        assert!(column.capacity() > 0);
        assert!(!column.is_empty());
        assert_eq!(column.as_bytes_slice(), &[None, Some(vec![1, 2, 3])]);
        assert_eq!(
            column.as_mut_bytes_slice(),
            &mut [None, Some(vec![1, 2, 3])]
        );

        let mut column = BatchColumn::with_capacity(3, EvalType::Real);
        assert_eq!(column.eval_type(), EvalType::Real);
        assert_eq!(column.len(), 0);
        assert_eq!(column.capacity(), 3);
        assert!(column.is_empty());
        assert_eq!(column.as_real_slice(), &[]);
        assert_eq!(column.as_mut_real_slice(), &mut []);
        assert_eq!(column.clone().capacity(), column.capacity());
        assert_eq!(column.clone().as_real_slice(), column.as_real_slice());

        column.push_real(Some(1.0));
        assert_eq!(column.len(), 1);
        assert_eq!(column.capacity(), 3);
        assert!(!column.is_empty());
        assert_eq!(column.as_real_slice(), &[Some(1.0)]);
        assert_eq!(column.as_mut_real_slice(), &mut [Some(1.0)]);
        assert_eq!(column.clone().capacity(), column.capacity());
        assert_eq!(column.clone().as_real_slice(), column.as_real_slice());

        column.push_real(None);
        assert_eq!(column.len(), 2);
        assert_eq!(column.capacity(), 3);
        assert!(!column.is_empty());
        assert_eq!(column.as_real_slice(), &[Some(1.0), None]);
        assert_eq!(column.as_mut_real_slice(), &mut [Some(1.0), None]);
        assert_eq!(column.clone().capacity(), column.capacity());
        assert_eq!(column.clone().as_real_slice(), column.as_real_slice());

        column.push_real(Some(4.5));
        assert_eq!(column.len(), 3);
        assert_eq!(column.capacity(), 3);
        assert!(!column.is_empty());
        assert_eq!(column.as_real_slice(), &[Some(1.0), None, Some(4.5)]);
        assert_eq!(
            column.as_mut_real_slice(),
            &mut [Some(1.0), None, Some(4.5)]
        );
        assert_eq!(column.clone().capacity(), column.capacity());
        assert_eq!(column.clone().as_real_slice(), column.as_real_slice());

        column.push_real(None);
        assert_eq!(column.len(), 4);
        assert!(column.capacity() > 3);
        assert!(!column.is_empty());
        assert_eq!(column.as_real_slice(), &[Some(1.0), None, Some(4.5), None]);
        assert_eq!(
            column.as_mut_real_slice(),
            &mut [Some(1.0), None, Some(4.5), None]
        );
        assert_eq!(column.clone().capacity(), column.capacity());
        assert_eq!(column.clone().as_real_slice(), column.as_real_slice());

        column.as_mut_real_slice()[2] = None;
        assert_eq!(column.len(), 4);
        assert!(column.capacity() > 3);
        assert!(!column.is_empty());
        assert_eq!(column.as_real_slice(), &[Some(1.0), None, None, None]);
        assert_eq!(
            column.as_mut_real_slice(),
            &mut [Some(1.0), None, None, None]
        );
        assert_eq!(column.clone().capacity(), column.capacity());
        assert_eq!(column.clone().as_real_slice(), column.as_real_slice());

        column.truncate(2);
        assert_eq!(column.len(), 2);
        assert!(column.capacity() > 3);
        assert!(!column.is_empty());
        assert_eq!(column.as_real_slice(), &[Some(1.0), None]);
        assert_eq!(column.as_mut_real_slice(), &mut [Some(1.0), None]);
        assert_eq!(column.clone().capacity(), column.capacity());
        assert_eq!(column.clone().as_real_slice(), column.as_real_slice());

        column.as_mut_real_slice()[0] = Some(3.7);
        assert_eq!(column.len(), 2);
        assert!(column.capacity() > 3);
        assert!(!column.is_empty());
        assert_eq!(column.as_real_slice(), &[Some(3.7), None]);
        assert_eq!(column.as_mut_real_slice(), &mut [Some(3.7), None]);
        assert_eq!(column.clone().capacity(), column.capacity());
        assert_eq!(column.clone().as_real_slice(), column.as_real_slice());

        let mut column = BatchColumn::with_capacity(10, EvalType::DateTime);
        assert_eq!(column.eval_type(), EvalType::DateTime);
        assert_eq!(column.len(), 0);
        assert_eq!(column.capacity(), 10);
        assert!(column.is_empty());
        assert_eq!(column.as_date_time_slice(), &[]);
        assert_eq!(column.as_mut_date_time_slice(), &mut []);
        assert_eq!(column.clone().capacity(), column.capacity());
        assert_eq!(
            column.clone().as_date_time_slice(),
            column.as_date_time_slice()
        );
    }

    #[test]
    fn test_retain_by_index() {
        let mut column = BatchColumn::with_capacity(3, EvalType::Real);
        assert_eq!(column.len(), 0);
        assert_eq!(column.capacity(), 3);
        column.retain_by_index(|_| true);
        assert_eq!(column.len(), 0);
        assert_eq!(column.capacity(), 3);
        column.retain_by_index(|_| false);
        assert_eq!(column.len(), 0);
        assert_eq!(column.capacity(), 3);

        column.push_real(None);
        column.push_real(Some(2.0));
        column.push_real(Some(1.0));
        column.push_real(None);
        column.push_real(Some(5.0));
        column.push_real(None);

        let retain_map = &[true, true, false, false, true, false];
        column.retain_by_index(|idx| retain_map[idx]);

        assert_eq!(column.len(), 3);
        assert!(column.capacity() > 3);
        assert_eq!(column.as_real_slice(), &[None, Some(2.0), Some(5.0)]);

        column.push_real(None);
        column.push_real(Some(1.5));
        column.push_real(None);
        column.push_real(Some(4.0));

        assert_eq!(column.len(), 7);
        assert_eq!(
            column.as_real_slice(),
            &[None, Some(2.0), Some(5.0), None, Some(1.5), None, Some(4.0)]
        );

        let retain_map = &[true, false, true, false, false, true, true];
        column.retain_by_index(|idx| retain_map[idx]);

        assert_eq!(column.len(), 4);
        assert_eq!(column.as_real_slice(), &[None, Some(5.0), None, Some(4.0)]);

        column.retain_by_index(|_| true);
        assert_eq!(column.len(), 4);
        assert_eq!(column.as_real_slice(), &[None, Some(5.0), None, Some(4.0)]);

        column.retain_by_index(|_| false);
        assert_eq!(column.len(), 0);
        assert_eq!(column.as_real_slice(), &[]);

        column.push_real(None);
        column.push_real(Some(1.5));
        assert_eq!(column.as_real_slice(), &[None, Some(1.5)]);
    }

    #[test]
    fn test_append() {
        let mut column1 = BatchColumn::with_capacity(0, EvalType::Real);
        let mut column2 = BatchColumn::with_capacity(3, EvalType::Real);

        column1.append(&mut column2);
        assert_eq!(column1.len(), 0);
        assert_eq!(column1.capacity(), 0);
        assert_eq!(column2.len(), 0);
        assert_eq!(column2.capacity(), 3);

        column2.push_real(Some(1.0));
        column2.append(&mut column1);
        assert_eq!(column1.len(), 0);
        assert_eq!(column1.capacity(), 0);
        assert_eq!(column1.as_real_slice(), &[]);
        assert_eq!(column2.len(), 1);
        assert_eq!(column2.capacity(), 3);
        assert_eq!(column2.as_real_slice(), &[Some(1.0)]);

        column1.push_real(None);
        column1.push_real(None);
        column1.append(&mut column2);
        assert_eq!(column1.len(), 3);
        assert!(column1.capacity() > 0);
        assert_eq!(column1.as_real_slice(), &[None, None, Some(1.0)]);
        assert_eq!(column2.len(), 0);
        assert_eq!(column2.capacity(), 3);
        assert_eq!(column2.as_real_slice(), &[]);

        column1.push_real(Some(1.1));
        column2.push_real(Some(3.5));
        column2.push_real(Some(4.1));
        column2.truncate(1);
        column2.append(&mut column1);
        assert_eq!(column1.len(), 0);
        assert!(column1.capacity() > 0);
        assert_eq!(column1.as_real_slice(), &[]);
        assert_eq!(column2.len(), 5);
        assert!(column2.capacity() > 3);
        assert_eq!(
            column2.as_real_slice(),
            &[Some(3.5), None, None, Some(1.0), Some(1.1)]
        );
    }

    #[test]
    fn test_from() {
        let slice: &[_] = &[None, Some(1.0)];
        let column = BatchColumn::from(slice);
        assert_eq!(column.len(), 2);
        assert_eq!(column.as_real_slice(), slice);

        let vec = slice.to_vec();
        let column = BatchColumn::from(vec);
        assert_eq!(column.len(), 2);
        assert_eq!(column.as_real_slice(), slice);
    }
}

#[cfg(test)]
mod benches {
    use crate::test;

    use super::*;

    #[bench]
    fn bench_push_datum_int(b: &mut test::Bencher) {
        use crate::coprocessor::codec::datum::{Datum, DatumEncoder};

        let mut column = BatchColumn::with_capacity(1000, EvalType::Int);

        let mut datum_raw: Vec<u8> = Vec::new();
        DatumEncoder::encode(&mut datum_raw, &[Datum::U64(0xDEADBEEF)], true).unwrap();

        let col_info = {
            let mut col_info = ::tipb::schema::ColumnInfo::new();
            col_info.as_mut_accessor().set_tp(FieldTypeTp::LongLong);
            col_info
        };
        let tz = Tz::utc();

        b.iter(move || {
            for _ in 0..1000 {
                column
                    .push_datum(
                        test::black_box(&datum_raw),
                        test::black_box(tz),
                        test::black_box(&col_info),
                    )
                    .unwrap();
            }
            test::black_box(&column);
            column.clear();
        });
    }

    /// Bench performance of naively decoding multiple datums (without pushing into a vector).
    #[bench]
    fn bench_batch_decode(b: &mut test::Bencher) {
        use crate::coprocessor::codec::datum::{Datum, DatumEncoder};
        use crate::coprocessor::codec::table;
        use crate::coprocessor::dag::expr::EvalContext;
        use cop_datatype::FieldTypeTp;

        let mut datum_raw: Vec<u8> = Vec::new();
        DatumEncoder::encode(&mut datum_raw, &[Datum::U64(0xDEADBEEF)], true).unwrap();

        let col_info = {
            let mut col_info = ::tipb::schema::ColumnInfo::new();
            col_info.as_mut_accessor().set_tp(FieldTypeTp::LongLong);
            col_info
        };
        let eval_ctx = EvalContext::default();

        b.iter(|| {
            for _ in 0..1000 {
                let mut raw = test::black_box(&datum_raw).as_slice();
                let datum = table::decode_col_value(
                    &mut raw,
                    test::black_box(&eval_ctx),
                    test::black_box(&col_info),
                )
                .unwrap();
                match datum {
                    Datum::I64(v) => {
                        test::black_box(v);
                    }
                    Datum::U64(v) => {
                        test::black_box(v);
                    }
                    _ => {
                        panic!();
                    }
                }
            }
        });
    }

    /// Bench performance of retain by array. It is used in Selection executor.
    #[bench]
    fn bench_retain(b: &mut test::Bencher) {
        use rand;

        let mut column = BatchColumn::with_capacity(1000, EvalType::Int);
        for _ in 0..1000 {
            column.push_int(Some(rand::random()));
        }

        // Filter out 20% elements
        let mut should_retain = vec![true; 1000];
        for retain in &mut should_retain {
            if rand::random::<f64>() >= 0.8 {
                *retain = false;
            }
        }

        b.iter(|| {
            let should_retain = test::black_box(&should_retain);
            let mut c = test::black_box(&column).clone();
            c.retain_by_index(|idx| should_retain[idx]);
            test::black_box(c);
        });
    }
}<|MERGE_RESOLUTION|>--- conflicted
+++ resolved
@@ -15,27 +15,12 @@
 
 use cop_datatype::{EvalType, FieldTypeAccessor, FieldTypeTp};
 
-<<<<<<< HEAD
-use coprocessor::codec::datum;
-use coprocessor::codec::mysql::Tz;
-use coprocessor::codec::{Error, Result};
-use coprocessor::data_type::{Bytes, DateTime, Decimal, Duration, Int, Json, Real};
-use util::codec::{bytes, number};
-
-=======
 use crate::coprocessor::codec::datum;
 use crate::coprocessor::codec::mysql::Tz;
 use crate::coprocessor::codec::{Error, Result};
+use crate::coprocessor::data_type::{Bytes, DateTime, Decimal, Duration, Int, Json, Real};
 use crate::util::codec::{bytes, number};
 
-// TODO: Move these type alias and re-exports into cop_datatype.
-// These types are ensured to be cheap to move. However clone can be expensive.
-pub type Int = i64;
-pub type Real = f64;
-pub type Bytes = Vec<u8>;
-pub use crate::coprocessor::codec::mysql::{Decimal, Duration, Json, Time as DateTime};
-
->>>>>>> e431dda5
 /// An array of datums in the same data type and is column oriented.
 ///
 /// Stores datums of multiple rows of one column.
@@ -98,19 +83,27 @@
     fn clone(&self) -> Self {
         // Implement `Clone` manually so that capacity can be preserved after clone.
         match self {
-            BatchColumn::Int(ref vec) => BatchColumn::Int(::util::vec_clone_with_capacity(vec)),
-            BatchColumn::Real(ref vec) => BatchColumn::Real(::util::vec_clone_with_capacity(vec)),
+            BatchColumn::Int(ref vec) => {
+                BatchColumn::Int(crate::util::vec_clone_with_capacity(vec))
+            }
+            BatchColumn::Real(ref vec) => {
+                BatchColumn::Real(crate::util::vec_clone_with_capacity(vec))
+            }
             BatchColumn::Decimal(ref vec) => {
-                BatchColumn::Decimal(::util::vec_clone_with_capacity(vec))
-            }
-            BatchColumn::Bytes(ref vec) => BatchColumn::Bytes(::util::vec_clone_with_capacity(vec)),
+                BatchColumn::Decimal(crate::util::vec_clone_with_capacity(vec))
+            }
+            BatchColumn::Bytes(ref vec) => {
+                BatchColumn::Bytes(crate::util::vec_clone_with_capacity(vec))
+            }
             BatchColumn::DateTime(ref vec) => {
-                BatchColumn::DateTime(::util::vec_clone_with_capacity(vec))
+                BatchColumn::DateTime(crate::util::vec_clone_with_capacity(vec))
             }
             BatchColumn::Duration(ref vec) => {
-                BatchColumn::Duration(::util::vec_clone_with_capacity(vec))
-            }
-            BatchColumn::Json(ref vec) => BatchColumn::Json(::util::vec_clone_with_capacity(vec)),
+                BatchColumn::Duration(crate::util::vec_clone_with_capacity(vec))
+            }
+            BatchColumn::Json(ref vec) => {
+                BatchColumn::Json(crate::util::vec_clone_with_capacity(vec))
+            }
         }
     }
 }
@@ -277,13 +270,13 @@
         match self {
             BatchColumn::Int(ref mut self_vec) => match other {
                 BatchColumn::Int(ref mut other_vec) => {
-                    ::util::vec_append_by_index(self_vec, other_vec, f);
+                    crate::util::vec_append_by_index(self_vec, other_vec, f);
                 }
                 other => panic!("Cannot append_by_index {} to Int column", other.eval_type()),
             },
             BatchColumn::Real(ref mut self_vec) => match other {
                 BatchColumn::Real(ref mut other_vec) => {
-                    ::util::vec_append_by_index(self_vec, other_vec, f);
+                    crate::util::vec_append_by_index(self_vec, other_vec, f);
                 }
                 other => panic!(
                     "Cannot append_by_index {} to Real column",
@@ -292,7 +285,7 @@
             },
             BatchColumn::Decimal(ref mut self_vec) => match other {
                 BatchColumn::Decimal(ref mut other_vec) => {
-                    ::util::vec_append_by_index(self_vec, other_vec, f);
+                    crate::util::vec_append_by_index(self_vec, other_vec, f);
                 }
                 other => panic!(
                     "Cannot append_by_index {} to Decimal column",
@@ -301,7 +294,7 @@
             },
             BatchColumn::Bytes(ref mut self_vec) => match other {
                 BatchColumn::Bytes(ref mut other_vec) => {
-                    ::util::vec_append_by_index(self_vec, other_vec, f);
+                    crate::util::vec_append_by_index(self_vec, other_vec, f);
                 }
                 other => panic!(
                     "Cannot append_by_index {} to Bytes column",
@@ -310,7 +303,7 @@
             },
             BatchColumn::DateTime(ref mut self_vec) => match other {
                 BatchColumn::DateTime(ref mut other_vec) => {
-                    ::util::vec_append_by_index(self_vec, other_vec, f);
+                    crate::util::vec_append_by_index(self_vec, other_vec, f);
                 }
                 other => panic!(
                     "Cannot append_by_index {} to DateTime column",
@@ -319,7 +312,7 @@
             },
             BatchColumn::Duration(ref mut self_vec) => match other {
                 BatchColumn::Duration(ref mut other_vec) => {
-                    ::util::vec_append_by_index(self_vec, other_vec, f);
+                    crate::util::vec_append_by_index(self_vec, other_vec, f);
                 }
                 other => panic!(
                     "Cannot append_by_index {} to Duration column",
@@ -328,7 +321,7 @@
             },
             BatchColumn::Json(ref mut self_vec) => match other {
                 BatchColumn::Json(ref mut other_vec) => {
-                    ::util::vec_append_by_index(self_vec, other_vec, f);
+                    crate::util::vec_append_by_index(self_vec, other_vec, f);
                 }
                 other => panic!(
                     "Cannot append_by_index {} to Json column",
@@ -339,7 +332,7 @@
     }
 
     pub fn as_bools(&self, outputs: &mut [bool]) {
-        use coprocessor::data_type::AsBool;
+        use crate::coprocessor::data_type::AsBool;
 
         assert!(outputs.len() >= self.len());
         match_self!(ref self, v, {
@@ -352,24 +345,26 @@
     /// Takes first n elements and build a new instance.
     pub fn take_and_collect(&mut self, n: usize) -> BatchColumn {
         match self {
-            BatchColumn::Int(ref mut vec) => BatchColumn::Int(::util::vec_take_and_collect(vec, n)),
+            BatchColumn::Int(ref mut vec) => {
+                BatchColumn::Int(crate::util::vec_take_and_collect(vec, n))
+            }
             BatchColumn::Real(ref mut vec) => {
-                BatchColumn::Real(::util::vec_take_and_collect(vec, n))
+                BatchColumn::Real(crate::util::vec_take_and_collect(vec, n))
             }
             BatchColumn::Decimal(ref mut vec) => {
-                BatchColumn::Decimal(::util::vec_take_and_collect(vec, n))
+                BatchColumn::Decimal(crate::util::vec_take_and_collect(vec, n))
             }
             BatchColumn::Bytes(ref mut vec) => {
-                BatchColumn::Bytes(::util::vec_take_and_collect(vec, n))
+                BatchColumn::Bytes(crate::util::vec_take_and_collect(vec, n))
             }
             BatchColumn::DateTime(ref mut vec) => {
-                BatchColumn::DateTime(::util::vec_take_and_collect(vec, n))
+                BatchColumn::DateTime(crate::util::vec_take_and_collect(vec, n))
             }
             BatchColumn::Duration(ref mut vec) => {
-                BatchColumn::Duration(::util::vec_take_and_collect(vec, n))
+                BatchColumn::Duration(crate::util::vec_take_and_collect(vec, n))
             }
             BatchColumn::Json(ref mut vec) => {
-                BatchColumn::Json(::util::vec_take_and_collect(vec, n))
+                BatchColumn::Json(crate::util::vec_take_and_collect(vec, n))
             }
         }
     }
@@ -656,10 +651,10 @@
 
     /// Encodes a single element into binary format.
     pub fn encode(&self, row_index: usize, output: &mut Vec<u8>) -> Result<()> {
-        use coprocessor::codec::mysql::DecimalEncoder;
-        use coprocessor::codec::mysql::JsonEncoder;
-        use util::codec::bytes::BytesEncoder;
-        use util::codec::number::NumberEncoder;
+        use crate::coprocessor::codec::mysql::DecimalEncoder;
+        use crate::coprocessor::codec::mysql::JsonEncoder;
+        use crate::util::codec::bytes::BytesEncoder;
+        use crate::util::codec::number::NumberEncoder;
 
         match self {
             BatchColumn::Int(ref vec) => {
@@ -792,7 +787,7 @@
     }
 
     pub fn as_bools(&self, outputs: &mut [bool]) {
-        use coprocessor::data_type::AsBool;
+        use crate::coprocessor::data_type::AsBool;
 
         assert!(outputs.len() >= self.len());
         match_self_ref!(ref self, v, {
@@ -1270,7 +1265,7 @@
         DatumEncoder::encode(&mut datum_raw, &[Datum::U64(0xDEADBEEF)], true).unwrap();
 
         let col_info = {
-            let mut col_info = ::tipb::schema::ColumnInfo::new();
+            let mut col_info = tipb::schema::ColumnInfo::new();
             col_info.as_mut_accessor().set_tp(FieldTypeTp::LongLong);
             col_info
         };
@@ -1303,7 +1298,7 @@
         DatumEncoder::encode(&mut datum_raw, &[Datum::U64(0xDEADBEEF)], true).unwrap();
 
         let col_info = {
-            let mut col_info = ::tipb::schema::ColumnInfo::new();
+            let mut col_info = tipb::schema::ColumnInfo::new();
             col_info.as_mut_accessor().set_tp(FieldTypeTp::LongLong);
             col_info
         };
