--- conflicted
+++ resolved
@@ -11,11 +11,7 @@
 
 use engine::*;
 use test_raftstore::*;
-<<<<<<< HEAD
-use tikv::raftstore::store::{keys, Peekable};
-=======
 use tikv::raftstore::store::keys;
->>>>>>> 7865df19
 
 /// A helper function for testing the behaviour of the gc of stale peer
 /// which is out of region.
