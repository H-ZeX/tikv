--- conflicted
+++ resolved
@@ -126,11 +126,7 @@
                 );
                 let batch_row_limit = self.get_batch_row_limit(is_streaming);
                 builder = box move |snap, req_ctx: &ReqContext| {
-<<<<<<< HEAD
-                    // See rust-lang#41078 to know why we have `: &_` here.
-=======
                     // TODO: Remove explicit type once rust-lang#41078 is resolved
->>>>>>> 9641a47a
                     let store = SnapshotStore::new(
                         snap,
                         dag.get_start_ts(),
@@ -143,11 +139,8 @@
                         store,
                         req_ctx.deadline,
                         batch_row_limit,
-<<<<<<< HEAD
                         is_streaming,
                         true,
-=======
->>>>>>> 9641a47a
                     )
                 };
             }
