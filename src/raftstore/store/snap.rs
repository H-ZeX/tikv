--- conflicted
+++ resolved
@@ -22,7 +22,7 @@
     Writable, WriteBatch, DB,
 };
 use engine::Iterable;
-use engine::{CfName, CF_DEFAULT, CF_LOCK, CF_WRITE};
+use engine::{CfName, CF_LOCK};
 use kvproto::metapb::Region;
 use kvproto::raft_serverpb::RaftSnapshotData;
 use kvproto::raft_serverpb::{SnapshotCFFile, SnapshotMeta};
@@ -35,30 +35,12 @@
 use crate::raftstore::store::util::check_key_in_region;
 use crate::raftstore::store::{RaftRouter, StoreMsg};
 use crate::raftstore::Result as RaftStoreResult;
-<<<<<<< HEAD
-use crate::storage::engine::{
-    CFHandle, DBCompressionType, EnvOptions, IngestExternalFileOptions, SstFileWriter, Writable,
-    WriteBatch, DB,
-};
-use crate::storage::{CfName, CF_LOCK, DATA_CFS};
-use crate::util::codec::bytes::{BytesEncoder, CompactBytesFromFileDecoder};
-use crate::util::collections::{HashMap, HashMapEntry as Entry};
-use crate::util::file::{calc_crc32, delete_file_if_exist, file_exists, get_file_size};
-use crate::util::io_limiter::{IOLimiter, LimitWriter};
-use crate::util::rocksdb_util::{
-    self, get_fastest_supported_compression_type, prepare_sst_for_ingestion,
-    validate_sst_for_ingestion,
-};
-use crate::util::time::duration_to_sec;
-use crate::util::HandyRwLock;
-=======
 use tikv_util::codec::bytes::{BytesEncoder, CompactBytesFromFileDecoder};
 use tikv_util::collections::{HashMap, HashMapEntry as Entry};
 use tikv_util::file::{calc_crc32, delete_file_if_exist, file_exists, get_file_size};
 use tikv_util::io_limiter::{IOLimiter, LimitWriter};
 use tikv_util::time::duration_to_sec;
 use tikv_util::HandyRwLock;
->>>>>>> 7865df19
 
 use crate::raftstore::store::metrics::{
     INGEST_SST_DURATION_SECONDS, SNAPSHOT_BUILD_TIME_HISTOGRAM, SNAPSHOT_CF_KV_COUNT,
@@ -67,7 +49,7 @@
 use crate::raftstore::store::peer_storage::JOB_STATUS_CANCELLING;
 
 /// CFs needs to be included in a snapshot.
-pub const SNAPSHOT_CFS: &[CfName] = DATA_CFS;
+pub const SNAPSHOT_CFS: &[CfName] = engine::DATA_CFS;
 
 pub const SNAPSHOT_VERSION: u64 = 2;
 
@@ -1514,8 +1496,9 @@
     use engine::rocks;
     use engine::rocks::util::CFOptions;
     use engine::rocks::{DBOptions, Env, DB};
+    use engine::Engines;
     use engine::{Iterable, Mutable, Peekable, Snapshot as DbSnapshot};
-    use engine::{ALL_CFS, CF_DEFAULT, CF_LOCK, CF_RAFT, CF_WRITE};
+    use engine::{ALL_CFS, CF_DEFAULT, CF_LOCK, CF_WRITE};
     use kvproto::metapb::{Peer, Region};
     use kvproto::raft_serverpb::{
         RaftApplyState, RaftSnapshotData, RegionLocalState, SnapshotMeta,
@@ -1529,19 +1512,9 @@
         SnapshotDeleter, SnapshotStatistics, META_FILE_SUFFIX, SNAPSHOT_CFS, SNAP_GEN_PREFIX,
     };
 
-<<<<<<< HEAD
-    use crate::raftstore::store::engine::{Iterable, Mutable, Peekable, Snapshot as DbSnapshot};
-=======
     use crate::raftstore::store::keys;
->>>>>>> 7865df19
     use crate::raftstore::store::peer_storage::JOB_STATUS_RUNNING;
-    use crate::raftstore::store::{keys, Engines};
     use crate::raftstore::Result;
-<<<<<<< HEAD
-    use crate::storage::{ALL_CFS, CF_DEFAULT, CF_LOCK, CF_WRITE};
-    use crate::util::rocksdb_util::{self, CFOptions};
-=======
->>>>>>> 7865df19
 
     const TEST_STORE_ID: u64 = 1;
     const TEST_KEY: &[u8] = b"akey";
@@ -1570,13 +1543,8 @@
         db_opt: Option<DBOptions>,
         cf_opts: Option<Vec<CFOptions<'_>>>,
     ) -> Result<Arc<DB>> {
-<<<<<<< HEAD
         let p = path.to_str().unwrap();
-        let db = rocksdb_util::new_engine(p, db_opt, ALL_CFS, cf_opts)?;
-=======
-        let p = path.path().to_str().unwrap();
         let db = rocks::util::new_engine(p, db_opt, ALL_CFS, cf_opts)?;
->>>>>>> 7865df19
         Ok(Arc::new(db))
     }
 
@@ -1585,20 +1553,12 @@
         db_opt: Option<DBOptions>,
         cf_opts: Option<Vec<CFOptions<'_>>>,
     ) -> Result<Arc<DB>> {
-<<<<<<< HEAD
-        let db = rocksdb_util::new_engine(path.to_str().unwrap(), db_opt, ALL_CFS, cf_opts)?;
-        let key = keys::data_key(TEST_KEY);
-        // write some data into each cf
-        for (i, name) in db.cf_names().into_iter().enumerate() {
-            let handle = rocksdb_util::get_cf_handle(&db, &name)?;
-=======
-        let p = path.path().to_str().unwrap();
+        let p = path.to_str().unwrap();
         let db = rocks::util::new_engine(p, db_opt, ALL_CFS, cf_opts)?;
         let key = keys::data_key(TEST_KEY);
         // write some data into each cf
-        for (i, cf) in ALL_CFS.iter().enumerate() {
+        for (i, cf) in db.cf_names().into_iter().enumerate() {
             let handle = rocks::util::get_cf_handle(&db, cf)?;
->>>>>>> 7865df19
             let mut p = Peer::new();
             p.set_store_id(TEST_STORE_ID);
             p.set_id((i + 1) as u64);
@@ -1626,23 +1586,13 @@
             let mut apply_state = RaftApplyState::new();
             apply_state.set_applied_index(10);
             apply_state.mut_truncated_state().set_index(10);
-<<<<<<< HEAD
             raft.put_msg(&keys::apply_state_key(region_id), &apply_state)?;
-=======
-            let handle = rocks::util::get_cf_handle(&kv, CF_RAFT)?;
-            kv.put_msg_cf(handle, &keys::apply_state_key(region_id), &apply_state)?;
->>>>>>> 7865df19
 
             // Put region info into kv engine.
             let region = gen_test_region(region_id, 1, 1);
             let mut region_state = RegionLocalState::new();
             region_state.set_region(region);
-<<<<<<< HEAD
             raft.put_msg(&keys::region_state_key(region_id), &region_state)?;
-=======
-            let handle = rocks::util::get_cf_handle(&kv, CF_RAFT)?;
-            kv.put_msg_cf(handle, &keys::region_state_key(region_id), &region_state)?;
->>>>>>> 7865df19
         }
 
         let kv = open_test_db(p.join("kv").as_path(), kv_db_opt, kv_cf_opts)?;
