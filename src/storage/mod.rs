// Copyright 2016 PingCAP, Inc.
//
// Licensed under the Apache License, Version 2.0 (the "License");
// you may not use this file except in compliance with the License.
// You may obtain a copy of the License at
//
//     http://www.apache.org/licenses/LICENSE-2.0
//
// Unless required by applicable law or agreed to in writing, software
// distributed under the License is distributed on an "AS IS" BASIS,
// See the License for the specific language governing permissions and
// limitations under the License.

pub mod config;
pub mod engine;
pub mod gc_worker;
mod metrics;
pub mod mvcc;
mod readpool_context;
pub mod txn;
pub mod types;

use std::boxed::FnBox;
use std::cmp;
use std::error;
use std::fmt::{self, Debug, Display, Formatter};
use std::io::Error as IoError;
use std::sync::{atomic, Arc};
use std::u64;

use futures::{future, Future};
use kvproto::errorpb;
use kvproto::kvrpcpb::{CommandPri, Context, KeyRange, LockInfo};

use rocksdb::DB;

<<<<<<< HEAD
use raftstore::store::engine::IterOption;
use server::readpool::{self, ReadPool};
use server::ServerRaftStoreRouter;
use util;
use util::collections::HashMap;
=======
use crate::raftstore::store::engine::IterOption;
use crate::server::readpool::{self, ReadPool};
use crate::server::ServerRaftStoreRouter;
use crate::util;
use crate::util::collections::HashMap;
use crate::util::worker::{self, Builder, ScheduleError, Worker};
>>>>>>> 074f2d2f

use self::gc_worker::GCWorker;
use self::metrics::*;
use self::mvcc::Lock;

pub use self::config::{Config, DEFAULT_DATA_DIR, DEFAULT_ROCKSDB_SUB_DIR};
pub use self::engine::raftkv::RaftKv;
pub use self::engine::{
    CFStatistics, Cursor, CursorBuilder, Engine, Error as EngineError, FlowStatistics, Iterator,
    Modify, RegionInfoProvider, RocksEngine, ScanMode, Snapshot, Statistics, StatisticsSummary,
    TestEngineBuilder,
};
pub use self::gc_worker::{AutoGCConfig, GCSafePointProvider};
pub use self::readpool_context::Context as ReadPoolContext;
use self::txn::scheduler;
pub use self::txn::{FixtureStore, FixtureStoreScanner};
pub use self::txn::{Msg, Scanner, Scheduler, SnapshotStore, Store, StoreScanner};
pub use self::types::{Key, KvPair, MvccInfo, Value};
pub type Callback<T> = Box<dyn FnBox(Result<T>) + Send>;

pub type CfName = &'static str;
pub const CF_DEFAULT: CfName = "default";
pub const CF_LOCK: CfName = "lock";
pub const CF_WRITE: CfName = "write";
pub const CF_RAFT: CfName = "raft";
// Cfs that should be very large generally.
pub const LARGE_CFS: &[CfName] = &[CF_DEFAULT, CF_WRITE];
pub const ALL_CFS: &[CfName] = &[CF_DEFAULT, CF_LOCK, CF_WRITE, CF_RAFT];
pub const DATA_CFS: &[CfName] = &[CF_DEFAULT, CF_LOCK, CF_WRITE];

// Short value max len must <= 255.
pub const SHORT_VALUE_MAX_LEN: usize = 64;
pub const SHORT_VALUE_PREFIX: u8 = b'v';

pub fn is_short_value(value: &[u8]) -> bool {
    value.len() <= SHORT_VALUE_MAX_LEN
}

#[derive(Debug, Clone)]
pub enum Mutation {
    Put((Key, Value)),
    Delete(Key),
    Lock(Key),
    Insert((Key, Value)), // has a constraint that key should not exist.
}

#[allow(clippy::match_same_arms)]
impl Mutation {
    pub fn key(&self) -> &Key {
        match *self {
            Mutation::Put((ref key, _)) => key,
            Mutation::Delete(ref key) => key,
            Mutation::Lock(ref key) => key,
            Mutation::Insert((ref key, _)) => key,
        }
    }
}

pub enum StorageCb {
    Boolean(Callback<()>),
    Booleans(Callback<Vec<Result<()>>>),
    MvccInfoByKey(Callback<MvccInfo>),
    MvccInfoByStartTs(Callback<Option<(Key, MvccInfo)>>),
    Locks(Callback<Vec<LockInfo>>),
}

pub enum Command {
    Prewrite {
        ctx: Context,
        mutations: Vec<Mutation>,
        primary: Vec<u8>,
        start_ts: u64,
        options: Options,
    },
    Commit {
        ctx: Context,
        keys: Vec<Key>,
        lock_ts: u64,
        commit_ts: u64,
    },
    Cleanup {
        ctx: Context,
        key: Key,
        start_ts: u64,
    },
    Rollback {
        ctx: Context,
        keys: Vec<Key>,
        start_ts: u64,
    },
    ScanLock {
        ctx: Context,
        max_ts: u64,
        start_key: Option<Key>,
        limit: usize,
    },
    ResolveLock {
        ctx: Context,
        txn_status: HashMap<u64, u64>,
        scan_key: Option<Key>,
        key_locks: Vec<(Key, Lock)>,
    },
    DeleteRange {
        ctx: Context,
        start_key: Key,
        end_key: Key,
    },
    // only for test, keep the latches of keys for a while
    Pause {
        ctx: Context,
        keys: Vec<Key>,
        duration: u64,
    },
    MvccByKey {
        ctx: Context,
        key: Key,
    },
    MvccByStartTs {
        ctx: Context,
        start_ts: u64,
    },
}

impl Display for Command {
    fn fmt(&self, f: &mut Formatter) -> fmt::Result {
        match *self {
            Command::Prewrite {
                ref ctx,
                ref mutations,
                start_ts,
                ..
            } => write!(
                f,
                "kv::command::prewrite mutations({}) @ {} | {:?}",
                mutations.len(),
                start_ts,
                ctx
            ),
            Command::Commit {
                ref ctx,
                ref keys,
                lock_ts,
                commit_ts,
                ..
            } => write!(
                f,
                "kv::command::commit {} {} -> {} | {:?}",
                keys.len(),
                lock_ts,
                commit_ts,
                ctx
            ),
            Command::Cleanup {
                ref ctx,
                ref key,
                start_ts,
                ..
            } => write!(f, "kv::command::cleanup {} @ {} | {:?}", key, start_ts, ctx),
            Command::Rollback {
                ref ctx,
                ref keys,
                start_ts,
                ..
            } => write!(
                f,
                "kv::command::rollback keys({}) @ {} | {:?}",
                keys.len(),
                start_ts,
                ctx
            ),
            Command::ScanLock {
                ref ctx,
                max_ts,
                ref start_key,
                limit,
                ..
            } => write!(
                f,
                "kv::scan_lock {:?} {} @ {} | {:?}",
                start_key, limit, max_ts, ctx
            ),
            Command::ResolveLock { .. } => write!(f, "kv::resolve_lock"),
            Command::DeleteRange {
                ref ctx,
                ref start_key,
                ref end_key,
            } => write!(
                f,
                "kv::command::delete range [{:?}, {:?}) | {:?}",
                start_key, end_key, ctx
            ),
            Command::Pause {
                ref ctx,
                ref keys,
                duration,
            } => write!(
                f,
                "kv::command::pause keys:({}) {} ms | {:?}",
                keys.len(),
                duration,
                ctx
            ),
            Command::MvccByKey { ref ctx, ref key } => {
                write!(f, "kv::command::mvccbykey {:?} | {:?}", key, ctx)
            }
            Command::MvccByStartTs {
                ref ctx,
                ref start_ts,
            } => write!(f, "kv::command::mvccbystartts {:?} | {:?}", start_ts, ctx),
        }
    }
}

impl Debug for Command {
    fn fmt(&self, f: &mut Formatter) -> fmt::Result {
        write!(f, "{}", self)
    }
}

pub const CMD_TAG_GC: &str = "gc";
pub const CMD_TAG_UNSAFE_DESTROY_RANGE: &str = "unsafe_destroy_range";

impl Command {
    pub fn readonly(&self) -> bool {
        match *self {
            Command::ScanLock { .. } |
            // DeleteRange only called by DDL bg thread after table is dropped and
            // must guarantee that there is no other read or write on these keys, so
            // we can treat DeleteRange as readonly Command.
            Command::DeleteRange { .. } |
            Command::MvccByKey { .. } |
            Command::MvccByStartTs { .. } => true,
            Command::ResolveLock { ref key_locks, .. } => key_locks.is_empty(),
            _ => false,
        }
    }

    pub fn priority(&self) -> CommandPri {
        self.get_context().get_priority()
    }

    pub fn priority_tag(&self) -> &'static str {
        match self.get_context().get_priority() {
            CommandPri::Low => "low",
            CommandPri::Normal => "normal",
            CommandPri::High => "high",
        }
    }

    pub fn need_flow_control(&self) -> bool {
        !self.readonly() && self.priority() != CommandPri::High
    }

    pub fn tag(&self) -> &'static str {
        match *self {
            Command::Prewrite { .. } => "prewrite",
            Command::Commit { .. } => "commit",
            Command::Cleanup { .. } => "cleanup",
            Command::Rollback { .. } => "rollback",
            Command::ScanLock { .. } => "scan_lock",
            Command::ResolveLock { .. } => "resolve_lock",
            Command::DeleteRange { .. } => "delete_range",
            Command::Pause { .. } => "pause",
            Command::MvccByKey { .. } => "key_mvcc",
            Command::MvccByStartTs { .. } => "start_ts_mvcc",
        }
    }

    pub fn ts(&self) -> u64 {
        match *self {
            Command::Prewrite { start_ts, .. }
            | Command::Cleanup { start_ts, .. }
            | Command::Rollback { start_ts, .. }
            | Command::MvccByStartTs { start_ts, .. } => start_ts,
            Command::Commit { lock_ts, .. } => lock_ts,
            Command::ScanLock { max_ts, .. } => max_ts,
            Command::ResolveLock { .. }
            | Command::DeleteRange { .. }
            | Command::Pause { .. }
            | Command::MvccByKey { .. } => 0,
        }
    }

    pub fn get_context(&self) -> &Context {
        match *self {
            Command::Prewrite { ref ctx, .. }
            | Command::Commit { ref ctx, .. }
            | Command::Cleanup { ref ctx, .. }
            | Command::Rollback { ref ctx, .. }
            | Command::ScanLock { ref ctx, .. }
            | Command::ResolveLock { ref ctx, .. }
            | Command::DeleteRange { ref ctx, .. }
            | Command::Pause { ref ctx, .. }
            | Command::MvccByKey { ref ctx, .. }
            | Command::MvccByStartTs { ref ctx, .. } => ctx,
        }
    }

    pub fn mut_context(&mut self) -> &mut Context {
        match *self {
            Command::Prewrite { ref mut ctx, .. }
            | Command::Commit { ref mut ctx, .. }
            | Command::Cleanup { ref mut ctx, .. }
            | Command::Rollback { ref mut ctx, .. }
            | Command::ScanLock { ref mut ctx, .. }
            | Command::ResolveLock { ref mut ctx, .. }
            | Command::DeleteRange { ref mut ctx, .. }
            | Command::Pause { ref mut ctx, .. }
            | Command::MvccByKey { ref mut ctx, .. }
            | Command::MvccByStartTs { ref mut ctx, .. } => ctx,
        }
    }

    pub fn write_bytes(&self) -> usize {
        let mut bytes = 0;
        match *self {
            Command::Prewrite { ref mutations, .. } => {
                for m in mutations {
                    match *m {
                        Mutation::Put((ref key, ref value))
                        | Mutation::Insert((ref key, ref value)) => {
                            bytes += key.as_encoded().len();
                            bytes += value.len();
                        }
                        Mutation::Delete(ref key) | Mutation::Lock(ref key) => {
                            bytes += key.as_encoded().len();
                        }
                    }
                }
            }
            Command::Commit { ref keys, .. } | Command::Rollback { ref keys, .. } => {
                for key in keys {
                    bytes += key.as_encoded().len();
                }
            }
            Command::ResolveLock { ref key_locks, .. } => {
                for lock in key_locks {
                    bytes += lock.0.as_encoded().len();
                }
            }
            Command::Cleanup { ref key, .. } => {
                bytes += key.as_encoded().len();
            }
            Command::Pause { ref keys, .. } => {
                for key in keys {
                    bytes += key.as_encoded().len();
                }
            }
            _ => {}
        }
        bytes
    }
}

#[derive(Clone, Default)]
pub struct Options {
    pub lock_ttl: u64,
    pub skip_constraint_check: bool,
    pub key_only: bool,
    pub reverse_scan: bool,
}

impl Options {
    pub fn new(lock_ttl: u64, skip_constraint_check: bool, key_only: bool) -> Options {
        Options {
            lock_ttl,
            skip_constraint_check,
            key_only,
            reverse_scan: false,
        }
    }

    pub fn reverse_scan(mut self) -> Options {
        self.reverse_scan = true;
        self
    }
}

/// A builder to build a temporary `Storage<E>`.
///
/// Only used for test purpose.
#[must_use]
pub struct TestStorageBuilder<E: Engine> {
    engine: E,
    config: Config,
    local_storage: Option<Arc<DB>>,
    raft_store_router: Option<ServerRaftStoreRouter>,
}

impl TestStorageBuilder<RocksEngine> {
    /// Build `Storage<RocksEngine>`.
    pub fn new() -> Self {
        Self {
            engine: TestEngineBuilder::new().build().unwrap(),
            config: Config::default(),
            local_storage: None,
            raft_store_router: None,
        }
    }
}

impl<E: Engine> TestStorageBuilder<E> {
    pub fn from_engine(engine: E) -> Self {
        Self {
            engine,
            config: Config::default(),
            local_storage: None,
            raft_store_router: None,
        }
    }

    /// Customize the config of the `Storage`.
    ///
    /// By default, `Config::default()` will be used.
    pub fn config(mut self, config: Config) -> Self {
        self.config = config;
        self
    }

    /// Set local storage for GCWorker.
    ///
    /// By default, `None` will be used.
    pub fn local_storage(mut self, local_storage: Arc<DB>) -> Self {
        self.local_storage = Some(local_storage);
        self
    }

    /// Set raft store router for GCWorker.
    ///
    /// By default, `None` will be used.
    pub fn raft_store_router(mut self, raft_store_router: ServerRaftStoreRouter) -> Self {
        self.raft_store_router = Some(raft_store_router);
        self
    }

    /// Build a `Storage<E>`.
    pub fn build(self) -> Result<Storage<E>> {
        use crate::util::worker::FutureWorker;

        let read_pool = {
            let pd_worker = FutureWorker::new("test-future–worker");
            ReadPool::new("readpool", &readpool::Config::default_for_test(), || {
                ReadPoolContext::new(pd_worker.scheduler())
            })
        };
        Storage::from_engine(
            self.engine,
            &self.config,
            read_pool,
            self.local_storage,
            self.raft_store_router,
        )
    }
}

/// `Storage` implements transactional KV APIs and raw KV APIs on a given `Engine`. An `Engine`
/// provides low level KV functionality. `Engine` has multiple implementations. When a TiKV server
/// is running, a `RaftKv` will be the underlying `Engine` of `Storage`. The other two types of
/// engines are for test purpose.
///
/// `Storage` is reference counted and cloning `Storage` will just increase the reference counter.
/// Storage resources (i.e. threads, engine) will be released when all references are dropped.
///
/// Notice that read and write methods may not be performed over full data in most cases, i.e. when
/// underlying engine is `RaftKv`, which limits data access in the range of a single region
/// according to specified `ctx` parameter. However, `async_unsafe_destroy_range` is the only
/// exception. It's always performed on the whole TiKV.
///
/// Operations of `Storage` can be divided into two types: MVCC operations and raw operations.
/// MVCC operations uses MVCC keys, which usually consist of several physical keys in different
/// CFs. In default CF and write CF, the key will be memcomparable-encoded and append the timestamp
/// to it, so that multiple versions can be saved at the same time.
/// Raw operations use raw keys, which are saved directly to the engine without memcomparable-
/// encoding and appending timestamp.
pub struct Storage<E: Engine> {
    // TODO: Too many Arcs, would be slow when clone.
    engine: E,

    sched: scheduler::Scheduler<E>,
    read_pool: ReadPool<ReadPoolContext>,

    /// Used to handle requests related to GC.
    gc_worker: GCWorker<E>,

    /// How many strong references. Thread pool and workers will be stopped
    /// once there are no more references.
    refs: Arc<atomic::AtomicUsize>,

    // Fields below are storage configurations.
    max_key_size: usize,
}

impl<E: Engine> Clone for Storage<E> {
    #[inline]
    fn clone(&self) -> Self {
        let refs = self.refs.fetch_add(1, atomic::Ordering::SeqCst);

        debug!(
            "Storage referenced"; "original_ref" => refs
        );

        Self {
            engine: self.engine.clone(),
            sched: self.sched.clone(),
            read_pool: self.read_pool.clone(),
            gc_worker: self.gc_worker.clone(),
            refs: self.refs.clone(),
            max_key_size: self.max_key_size,
        }
    }
}

impl<E: Engine> Drop for Storage<E> {
    #[inline]
    fn drop(&mut self) {
        let refs = self.refs.fetch_sub(1, atomic::Ordering::SeqCst);

        debug!(
            "Storage de-referenced"; "original_ref" => refs
        );

        if refs != 1 {
            return;
        }

<<<<<<< HEAD
        self.sched.shutdown();
        if let Err(e) = self.gc_worker.stop() {
            error!("Failed to stop gc_worker: {:?}", e);
=======
        // This is the last reference of the storage. Now all its references are dropped. Stop and
        // destroy the storage now.
        let mut worker = self.worker.lock().unwrap();
        if let Err(e) = worker.schedule(Msg::Quit) {
            error!("Failed to ask scheduler to quit"; "err" => ?e);
        }

        let h = worker.stop().unwrap();
        if let Err(e) = h.join() {
            error!("Failed to join sched_handle"; "err" => ?e);
        }

        let r = self.gc_worker.stop();
        if let Err(e) = r {
            error!("Failed to stop gc_worker:"; "err" => ?e);
>>>>>>> 074f2d2f
        }

        info!("Storage stopped.");
    }
}

impl<E: Engine> Storage<E> {
    /// Create a `Storage` from given engine.
    pub fn from_engine(
        engine: E,
        config: &Config,
        read_pool: ReadPool<ReadPoolContext>,
        local_storage: Option<Arc<DB>>,
        raft_store_router: Option<ServerRaftStoreRouter>,
    ) -> Result<Self> {
        let sched = scheduler::Scheduler::new(
            engine.clone(),
            config.scheduler_concurrency,
            config.scheduler_worker_pool_size,
            config.scheduler_pending_write_threshold.0 as usize,
        );
        let mut gc_worker = GCWorker::new(
            engine.clone(),
            local_storage,
            raft_store_router,
            config.gc_ratio_threshold,
        );

        gc_worker.start()?;

        info!("Storage started.");

        Ok(Storage {
            engine,
            sched,
            read_pool,
            gc_worker,
            refs: Arc::new(atomic::AtomicUsize::new(1)),
            max_key_size: config.max_key_size,
        })
    }

    /// Starts running GC automatically.
    pub fn start_auto_gc<S: GCSafePointProvider, R: RegionInfoProvider>(
        &self,
        cfg: AutoGCConfig<S, R>,
    ) -> Result<()> {
        self.gc_worker.start_auto_gc(cfg)
    }

    /// Get the underlying `Engine` of the `Storage`.
    pub fn get_engine(&self) -> E {
        self.engine.clone()
    }

    /// Schedule a command to the transaction scheduler. `cb` will be invoked after finishing
    /// running the command.
    #[inline]
    fn schedule(&self, cmd: Command, cb: StorageCb) -> Result<()> {
        fail_point!("storage_drop_message", |_| Ok(()));
        self.sched.run_cmd(cmd, cb);
        Ok(())
    }

    /// Get a snapshot of `engine`.
    fn async_snapshot(engine: E, ctx: &Context) -> impl Future<Item = E::Snap, Error = Error> {
        let (callback, future) = util::future::paired_future_callback();
        let val = engine.async_snapshot(ctx, callback);

        future::result(val)
            .and_then(|_| future.map_err(|cancel| EngineError::Other(box_err!(cancel))))
            .and_then(|(_ctx, result)| result)
            // map storage::engine::Error -> storage::txn::Error -> storage::Error
            .map_err(txn::Error::from)
            .map_err(Error::from)
    }

    /// Get value of the given key from a snapshot. Only writes that are committed before `start_ts`
    /// is visible.
    pub fn async_get(
        &self,
        ctx: Context,
        key: Key,
        start_ts: u64,
    ) -> impl Future<Item = Option<Value>, Error = Error> {
        const CMD: &str = "get";
        let engine = self.get_engine();
        let priority = readpool::Priority::from(ctx.get_priority());

        let res = self.read_pool.future_execute(priority, move |ctxd| {
            let timer = {
                let ctxd = ctxd.clone();
                let mut thread_ctx = ctxd.current_thread_context_mut();
                thread_ctx.start_command_duration_timer(CMD, priority)
            };

            Self::async_snapshot(engine, &ctx)
                .and_then(move |snapshot: E::Snap| {
                    let mut thread_ctx = ctxd.current_thread_context_mut();
                    let _t_process = thread_ctx.start_processing_read_duration_timer(CMD);

                    let mut statistics = Statistics::default();
                    let snap_store = SnapshotStore::new(
                        snapshot,
                        start_ts,
                        ctx.get_isolation_level(),
                        !ctx.get_not_fill_cache(),
                    );
                    let result = snap_store
                        .get(&key, &mut statistics)
                        // map storage::txn::Error -> storage::Error
                        .map_err(Error::from)
                        .map(|r| {
                            thread_ctx.collect_key_reads(CMD, 1);
                            r
                        });

                    thread_ctx.collect_scan_count(CMD, &statistics);
                    thread_ctx.collect_read_flow(ctx.get_region_id(), &statistics);

                    result
                })
                .then(move |r| {
                    timer.observe_duration();
                    r
                })
        });

        future::result(res)
            .map_err(|_| Error::SchedTooBusy)
            .flatten()
    }

    /// Get values of a set of keys in a batch from the snapshot. Only writes that are committed
    /// before `start_ts` is visible.
    pub fn async_batch_get(
        &self,
        ctx: Context,
        keys: Vec<Key>,
        start_ts: u64,
    ) -> impl Future<Item = Vec<Result<KvPair>>, Error = Error> {
        const CMD: &str = "batch_get";
        let engine = self.get_engine();
        let priority = readpool::Priority::from(ctx.get_priority());

        let res = self.read_pool.future_execute(priority, move |ctxd| {
            let timer = {
                let ctxd = ctxd.clone();
                let mut thread_ctx = ctxd.current_thread_context_mut();
                thread_ctx.start_command_duration_timer(CMD, priority)
            };

            Self::async_snapshot(engine, &ctx)
                .and_then(move |snapshot: E::Snap| {
                    let mut thread_ctx = ctxd.current_thread_context_mut();
                    let _t_process = thread_ctx.start_processing_read_duration_timer(CMD);

                    let mut statistics = Statistics::default();
                    let snap_store = SnapshotStore::new(
                        snapshot,
                        start_ts,
                        ctx.get_isolation_level(),
                        !ctx.get_not_fill_cache(),
                    );
                    let kv_pairs: Vec<_> = snap_store
                        .batch_get(&keys, &mut statistics)
                        .into_iter()
                        .zip(keys)
                        .filter(|&(ref v, ref _k)| !(v.is_ok() && v.as_ref().unwrap().is_none()))
                        .map(|(v, k)| match v {
                            Ok(Some(x)) => Ok((k.into_raw().unwrap(), x)),
                            Err(e) => Err(Error::from(e)),
                            _ => unreachable!(),
                        })
                        .collect();

                    thread_ctx.collect_key_reads(CMD, kv_pairs.len() as u64);
                    thread_ctx.collect_scan_count(CMD, &statistics);
                    thread_ctx.collect_read_flow(ctx.get_region_id(), &statistics);

                    Ok(kv_pairs)
                })
                .then(move |r| {
                    timer.observe_duration();
                    r
                })
        });

        future::result(res)
            .map_err(|_| Error::SchedTooBusy)
            .flatten()
    }

    /// Scan keys in [`start_key`, `end_key`) up to `limit` keys from the snapshot. If `end_key` is
    /// `None`, it means the upper bound is unbounded. Only writes committed before `start_ts` is
    /// visible.
    pub fn async_scan(
        &self,
        ctx: Context,
        start_key: Key,
        end_key: Option<Key>,
        limit: usize,
        start_ts: u64,
        options: Options,
    ) -> impl Future<Item = Vec<Result<KvPair>>, Error = Error> {
        const CMD: &str = "scan";
        let engine = self.get_engine();
        let priority = readpool::Priority::from(ctx.get_priority());

        let res = self.read_pool.future_execute(priority, move |ctxd| {
            let timer = {
                let ctxd = ctxd.clone();
                let mut thread_ctx = ctxd.current_thread_context_mut();
                thread_ctx.start_command_duration_timer(CMD, priority)
            };

            Self::async_snapshot(engine, &ctx)
                .and_then(move |snapshot: E::Snap| {
                    let mut thread_ctx = ctxd.current_thread_context_mut();
                    let _t_process = thread_ctx.start_processing_read_duration_timer(CMD);

                    let snap_store = SnapshotStore::new(
                        snapshot,
                        start_ts,
                        ctx.get_isolation_level(),
                        !ctx.get_not_fill_cache(),
                    );

                    let mut scanner;
                    if !options.reverse_scan {
                        scanner = snap_store.scanner(
                            false,
                            options.key_only,
                            Some(start_key),
                            end_key,
                        )?;
                    } else {
                        scanner =
                            snap_store.scanner(true, options.key_only, end_key, Some(start_key))?;
                    };
                    let res = scanner.scan(limit);

                    let statistics = scanner.take_statistics();
                    thread_ctx.collect_scan_count(CMD, &statistics);
                    thread_ctx.collect_read_flow(ctx.get_region_id(), &statistics);

                    res.map_err(Error::from).map(|results| {
                        thread_ctx.collect_key_reads(CMD, results.len() as u64);
                        results
                            .into_iter()
                            .map(|x| x.map_err(Error::from))
                            .collect()
                    })
                })
                .then(move |r| {
                    timer.observe_duration();
                    r
                })
        });

        future::result(res)
            .map_err(|_| Error::SchedTooBusy)
            .flatten()
    }

    /// Latch the given keys for given duration, so other write operations that involve these keys
    /// will be blocked. Only used for tests purpose.
    pub fn async_pause(
        &self,
        ctx: Context,
        keys: Vec<Key>,
        duration: u64,
        callback: Callback<()>,
    ) -> Result<()> {
        let cmd = Command::Pause {
            ctx,
            keys,
            duration,
        };
        self.schedule(cmd, StorageCb::Boolean(callback))?;
        Ok(())
    }

    /// Prewrite some mutations to the storage. It's the first phase of 2PC. The transaction model
    /// comes from [Google Percolator](https://ai.google/research/pubs/pub36726).
    pub fn async_prewrite(
        &self,
        ctx: Context,
        mutations: Vec<Mutation>,
        primary: Vec<u8>,
        start_ts: u64,
        options: Options,
        callback: Callback<Vec<Result<()>>>,
    ) -> Result<()> {
        for m in &mutations {
            let size = m.key().as_encoded().len();
            if size > self.max_key_size {
                callback(Err(Error::KeyTooLarge(size, self.max_key_size)));
                return Ok(());
            }
        }
        let cmd = Command::Prewrite {
            ctx,
            mutations,
            primary,
            start_ts,
            options,
        };
        let tag = cmd.tag();
        self.schedule(cmd, StorageCb::Booleans(callback))?;
        KV_COMMAND_COUNTER_VEC.with_label_values(&[tag]).inc();
        Ok(())
    }

    /// Commit the transaction that started at `lock_ts`.
    pub fn async_commit(
        &self,
        ctx: Context,
        keys: Vec<Key>,
        lock_ts: u64,
        commit_ts: u64,
        callback: Callback<()>,
    ) -> Result<()> {
        let cmd = Command::Commit {
            ctx,
            keys,
            lock_ts,
            commit_ts,
        };
        let tag = cmd.tag();
        self.schedule(cmd, StorageCb::Boolean(callback))?;
        KV_COMMAND_COUNTER_VEC.with_label_values(&[tag]).inc();
        Ok(())
    }

    /// Delete all keys in the range [`start_key`, `end_key`).
    /// All keys in the range will be deleted permanently regardless of their timestamps.
    /// That means, you are even unable to get deleted keys by specifying an older timestamp.
    pub fn async_delete_range(
        &self,
        ctx: Context,
        start_key: Key,
        end_key: Key,
        callback: Callback<()>,
    ) -> Result<()> {
        let mut modifies = Vec::with_capacity(DATA_CFS.len());
        for cf in DATA_CFS {
            // We enable memtable prefix bloom for CF_WRITE column family, for delete_range
            // operation, RocksDB will add start key to the prefix bloom, and the start key
            // will go through function prefix_extractor. In our case the prefix_extractor
            // is FixedSuffixSliceTransform, which will trim the timestamp at the tail. If the
            // length of start key is less than 8, we will encounter index out of range error.
            let s = if *cf == CF_WRITE {
                start_key.clone().append_ts(u64::MAX)
            } else {
                start_key.clone()
            };
            modifies.push(Modify::DeleteRange(cf, s, end_key.clone()));
        }

        self.engine
            .async_write(&ctx, modifies, box |(_, res): (_, engine::Result<_>)| {
                callback(res.map_err(Error::from))
            })?;
        KV_COMMAND_COUNTER_VEC
            .with_label_values(&["delete_range"])
            .inc();
        Ok(())
    }

    pub fn async_cleanup(
        &self,
        ctx: Context,
        key: Key,
        start_ts: u64,
        callback: Callback<()>,
    ) -> Result<()> {
        let cmd = Command::Cleanup { ctx, key, start_ts };
        let tag = cmd.tag();
        self.schedule(cmd, StorageCb::Boolean(callback))?;
        KV_COMMAND_COUNTER_VEC.with_label_values(&[tag]).inc();
        Ok(())
    }

    /// Roll back the transaction that was started at `start_ts`.
    pub fn async_rollback(
        &self,
        ctx: Context,
        keys: Vec<Key>,
        start_ts: u64,
        callback: Callback<()>,
    ) -> Result<()> {
        let cmd = Command::Rollback {
            ctx,
            keys,
            start_ts,
        };
        let tag = cmd.tag();
        self.schedule(cmd, StorageCb::Boolean(callback))?;
        KV_COMMAND_COUNTER_VEC.with_label_values(&[tag]).inc();
        Ok(())
    }

    /// Scan locks from `start_key`, and find all locks whose timestamp is before `max_ts`.
    pub fn async_scan_locks(
        &self,
        ctx: Context,
        max_ts: u64,
        start_key: Vec<u8>,
        limit: usize,
        callback: Callback<Vec<LockInfo>>,
    ) -> Result<()> {
        let cmd = Command::ScanLock {
            ctx,
            max_ts,
            start_key: if start_key.is_empty() {
                None
            } else {
                Some(Key::from_raw(&start_key))
            },
            limit,
        };
        let tag = cmd.tag();
        self.schedule(cmd, StorageCb::Locks(callback))?;
        KV_COMMAND_COUNTER_VEC.with_label_values(&[tag]).inc();
        Ok(())
    }

    /// Resolve locks according to `txn_status`. During the GC operation, this will be called by
    /// TiDB to clean up stale locks whose timestamp is before safe point.
    ///
    /// `txn_status` maps lock_ts to commit_ts. If a transaction was rolled back, it is mapped to 0.
    ///
    /// For example, let `txn_status` be `{ 100: 101, 102: 0 }`, then it means that the transaction
    /// whose start_ts is 100 was committed with commit_ts `101`, and the transaction whose
    /// start_ts is 102 was rolled back. If there are these keys in the db:
    ///
    /// * "k1", lock_ts = 100
    /// * "k2", lock_ts = 102
    /// * "k3", lock_ts = 104
    /// * "k4", no lock
    ///
    /// Here `"k1"`, `"k2"` and `"k3"` each has a not-yet-committed version, because they have
    /// locks. After calling resolve_lock, `"k1"` will be committed with commit_ts = 101 and `"k2"`
    /// will be rolled back.  `"k3"` will not be affected, because its lock_ts is not contained in
    /// `txn_status`. `"k4"` will not be affected either, because it doesn't have a non-committed
    /// version.
    pub fn async_resolve_lock(
        &self,
        ctx: Context,
        txn_status: HashMap<u64, u64>,
        callback: Callback<()>,
    ) -> Result<()> {
        let cmd = Command::ResolveLock {
            ctx,
            txn_status,
            scan_key: None,
            key_locks: vec![],
        };
        let tag = cmd.tag();
        self.schedule(cmd, StorageCb::Boolean(callback))?;
        KV_COMMAND_COUNTER_VEC.with_label_values(&[tag]).inc();
        Ok(())
    }

    /// Does garbage collection, which means cleaning up old MVCC keys.
    /// It guarantees that all reads with timestamp > `safe_point` can be performed correctly
    /// during and after the GC operation.
    pub fn async_gc(&self, ctx: Context, safe_point: u64, callback: Callback<()>) -> Result<()> {
        self.gc_worker.async_gc(ctx, safe_point, callback)?;
        KV_COMMAND_COUNTER_VEC
            .with_label_values(&[CMD_TAG_GC])
            .inc();
        Ok(())
    }

    /// Delete all data in the range.
    /// This function is **VERY DANGEROUS**. It's not only running on one single region, but it can
    /// delete a large range that spans over many regions, bypassing the Raft layer. This is
    /// designed for TiDB to quickly free up disk space while doing GC after
    /// drop/truncate table/index. By invoking this function, it's user's responsibility to make
    /// sure no more operations will be performed in this destroyed range.
    pub fn async_unsafe_destroy_range(
        &self,
        ctx: Context,
        start_key: Key,
        end_key: Key,
        callback: Callback<()>,
    ) -> Result<()> {
        self.gc_worker
            .async_unsafe_destroy_range(ctx, start_key, end_key, callback)?;
        KV_COMMAND_COUNTER_VEC
            .with_label_values(&[CMD_TAG_UNSAFE_DESTROY_RANGE])
            .inc();
        Ok(())
    }

    /// Get the value of a raw key.
    pub fn async_raw_get(
        &self,
        ctx: Context,
        cf: String,
        key: Vec<u8>,
    ) -> impl Future<Item = Option<Vec<u8>>, Error = Error> {
        const CMD: &str = "raw_get";
        let engine = self.get_engine();
        let priority = readpool::Priority::from(ctx.get_priority());

        let timer = SCHED_HISTOGRAM_VEC
            .with_label_values(&[CMD])
            .start_coarse_timer();

        let readpool = self.read_pool.clone();

        Self::async_snapshot(engine, &ctx).and_then(move |snapshot: E::Snap| {
            let res = readpool.future_execute(priority, move |ctxd| {
                let mut thread_ctx = ctxd.current_thread_context_mut();
                let _t_process = thread_ctx.start_processing_read_duration_timer(CMD);
                let cf = match Self::rawkv_cf(&cf) {
                    Ok(x) => x,
                    Err(e) => return future::err(e),
                };
                // no scan_count for this kind of op.

                let key_len = key.len();
                let result = snapshot.get_cf(cf, &Key::from_encoded(key))
                    // map storage::engine::Error -> storage::Error
                    .map_err(Error::from)
                    .map(|r| {
                        if let Some(ref value) = r {
                            let mut stats = Statistics::default();
                            stats.data.flow_stats.read_keys = 1;
                            stats.data.flow_stats.read_bytes = key_len + value.len();
                            thread_ctx.collect_read_flow(ctx.get_region_id(), &stats);
                            thread_ctx.collect_key_reads(CMD, 1);
                        }
                        r
                    });

                timer.observe_duration();
                future::result(result)
            });
            future::result(res)
                .map_err(|_| Error::SchedTooBusy)
                .flatten()
        })
    }

    /// Get the values of some raw keys in a batch.
    pub fn async_raw_batch_get(
        &self,
        ctx: Context,
        cf: String,
        keys: Vec<Vec<u8>>,
    ) -> impl Future<Item = Vec<Result<KvPair>>, Error = Error> {
        const CMD: &str = "raw_batch_get";
        let engine = self.get_engine();
        let priority = readpool::Priority::from(ctx.get_priority());
        let timer = SCHED_HISTOGRAM_VEC
            .with_label_values(&[CMD])
            .start_coarse_timer();

        let readpool = self.read_pool.clone();

        Self::async_snapshot(engine, &ctx).and_then(move |snapshot: E::Snap| {
            let res = readpool.future_execute(priority, move |ctxd| {
                let keys: Vec<Key> = keys.into_iter().map(Key::from_encoded).collect();
                let mut thread_ctx = ctxd.current_thread_context_mut();
                let _t_process = thread_ctx.start_processing_read_duration_timer(CMD);
                let cf = match Self::rawkv_cf(&cf) {
                    Ok(x) => x,
                    Err(e) => return future::err(e),
                };
                // no scan_count for this kind of op.
                let mut stats = Statistics::default();
                let result: Vec<Result<KvPair>> = keys
                    .into_iter()
                    .map(|k| {
                        let v = snapshot.get_cf(cf, &k);
                        (k, v)
                    })
                    .filter(|&(_, ref v)| !(v.is_ok() && v.as_ref().unwrap().is_none()))
                    .map(|(k, v)| match v {
                        Ok(Some(v)) => {
                            stats.data.flow_stats.read_keys += 1;
                            stats.data.flow_stats.read_bytes += k.as_encoded().len() + v.len();
                            Ok((k.into_encoded(), v))
                        }
                        Err(e) => Err(Error::from(e)),
                        _ => unreachable!(),
                    })
                    .collect();
                thread_ctx.collect_key_reads(CMD, stats.data.flow_stats.read_keys as u64);
                thread_ctx.collect_read_flow(ctx.get_region_id(), &stats);

                timer.observe_duration();
                future::ok(result)
            });
            future::result(res)
                .map_err(|_| Error::SchedTooBusy)
                .flatten()
        })
    }

    /// Write a raw key to the storage.
    pub fn async_raw_put(
        &self,
        ctx: Context,
        cf: String,
        key: Vec<u8>,
        value: Vec<u8>,
        callback: Callback<()>,
    ) -> Result<()> {
        if key.len() > self.max_key_size {
            callback(Err(Error::KeyTooLarge(key.len(), self.max_key_size)));
            return Ok(());
        }
        self.engine.async_write(
            &ctx,
            vec![Modify::Put(
                Self::rawkv_cf(&cf)?,
                Key::from_encoded(key),
                value,
            )],
            box |(_, res): (_, engine::Result<_>)| callback(res.map_err(Error::from)),
        )?;
        KV_COMMAND_COUNTER_VEC.with_label_values(&["raw_put"]).inc();
        Ok(())
    }

    /// Write some keys to the storage in a batch.
    pub fn async_raw_batch_put(
        &self,
        ctx: Context,
        cf: String,
        pairs: Vec<KvPair>,
        callback: Callback<()>,
    ) -> Result<()> {
        let cf = Self::rawkv_cf(&cf)?;
        for &(ref key, _) in &pairs {
            if key.len() > self.max_key_size {
                callback(Err(Error::KeyTooLarge(key.len(), self.max_key_size)));
                return Ok(());
            }
        }
        let requests = pairs
            .into_iter()
            .map(|(k, v)| Modify::Put(cf, Key::from_encoded(k), v))
            .collect();
        self.engine
            .async_write(&ctx, requests, box |(_, res): (_, engine::Result<_>)| {
                callback(res.map_err(Error::from))
            })?;
        KV_COMMAND_COUNTER_VEC
            .with_label_values(&["raw_batch_put"])
            .inc();
        Ok(())
    }

    /// Delete a raw key from the storage.
    pub fn async_raw_delete(
        &self,
        ctx: Context,
        cf: String,
        key: Vec<u8>,
        callback: Callback<()>,
    ) -> Result<()> {
        if key.len() > self.max_key_size {
            callback(Err(Error::KeyTooLarge(key.len(), self.max_key_size)));
            return Ok(());
        }
        self.engine.async_write(
            &ctx,
            vec![Modify::Delete(Self::rawkv_cf(&cf)?, Key::from_encoded(key))],
            box |(_, res): (_, engine::Result<_>)| callback(res.map_err(Error::from)),
        )?;
        KV_COMMAND_COUNTER_VEC
            .with_label_values(&["raw_delete"])
            .inc();
        Ok(())
    }

    /// Delete all raw keys in [`start_key`, `end_key`).
    pub fn async_raw_delete_range(
        &self,
        ctx: Context,
        cf: String,
        start_key: Vec<u8>,
        end_key: Vec<u8>,
        callback: Callback<()>,
    ) -> Result<()> {
        if start_key.len() > self.max_key_size || end_key.len() > self.max_key_size {
            callback(Err(Error::KeyTooLarge(
                cmp::max(start_key.len(), end_key.len()),
                self.max_key_size,
            )));
            return Ok(());
        }

        self.engine.async_write(
            &ctx,
            vec![Modify::DeleteRange(
                Self::rawkv_cf(&cf)?,
                Key::from_encoded(start_key),
                Key::from_encoded(end_key),
            )],
            box |(_, res): (_, engine::Result<_>)| callback(res.map_err(Error::from)),
        )?;
        KV_COMMAND_COUNTER_VEC
            .with_label_values(&["raw_delete_range"])
            .inc();
        Ok(())
    }

    /// Delete some raw keys in a batch.
    pub fn async_raw_batch_delete(
        &self,
        ctx: Context,
        cf: String,
        keys: Vec<Vec<u8>>,
        callback: Callback<()>,
    ) -> Result<()> {
        let cf = Self::rawkv_cf(&cf)?;
        for key in &keys {
            if key.len() > self.max_key_size {
                callback(Err(Error::KeyTooLarge(key.len(), self.max_key_size)));
                return Ok(());
            }
        }
        let requests = keys
            .into_iter()
            .map(|k| Modify::Delete(cf, Key::from_encoded(k)))
            .collect();
        self.engine
            .async_write(&ctx, requests, box |(_, res): (_, engine::Result<_>)| {
                callback(res.map_err(Error::from))
            })?;
        KV_COMMAND_COUNTER_VEC
            .with_label_values(&["raw_batch_delete"])
            .inc();
        Ok(())
    }

    /// Scan raw keys in [`start_key`, `end_key`), returns at most `limit` keys. If `end_key` is
    /// `None`, it means unbounded.
    ///
    /// If `key_only` is true, the value corresponding to the key will not be read. Only scanned
    /// keys will be returned.
    fn raw_scan(
        snapshot: &E::Snap,
        cf: &str,
        start_key: &Key,
        end_key: Option<Key>,
        limit: usize,
        statistics: &mut Statistics,
        key_only: bool,
    ) -> Result<Vec<Result<KvPair>>> {
        let mut option = IterOption::default();
        if let Some(end) = end_key {
            option.set_upper_bound(end.into_encoded());
        }
        let mut cursor = snapshot.iter_cf(Self::rawkv_cf(cf)?, option, ScanMode::Forward)?;
        let statistics = statistics.mut_cf_statistics(cf);
        if !cursor.seek(start_key, statistics)? {
            return Ok(vec![]);
        }
        let mut pairs = vec![];
        while cursor.valid() && pairs.len() < limit {
            pairs.push(Ok((
                cursor.key(statistics).to_owned(),
                if key_only {
                    vec![]
                } else {
                    cursor.value(statistics).to_owned()
                },
            )));
            cursor.next(statistics);
        }
        Ok(pairs)
    }

    /// Scan raw keys in [`end_key`, `start_key`) in reverse order, returns at most `limit` keys. If
    /// `start_key` is `None`, it means it's unbounded.
    ///
    /// If `key_only` is true, the value
    /// corresponding to the key will not be read out. Only scanned keys will be returned.
    fn reverse_raw_scan(
        snapshot: &E::Snap,
        cf: &str,
        start_key: &Key,
        end_key: Option<Key>,
        limit: usize,
        statistics: &mut Statistics,
        key_only: bool,
    ) -> Result<Vec<Result<KvPair>>> {
        let mut option = IterOption::default();
        if let Some(end) = end_key {
            option.set_lower_bound(end.into_encoded());
        }
        let mut cursor = snapshot.iter_cf(Self::rawkv_cf(cf)?, option, ScanMode::Backward)?;
        let statistics = statistics.mut_cf_statistics(cf);
        if !cursor.reverse_seek(start_key, statistics)? {
            return Ok(vec![]);
        }
        let mut pairs = vec![];
        while cursor.valid() && pairs.len() < limit {
            pairs.push(Ok((
                cursor.key(statistics).to_owned(),
                if key_only {
                    vec![]
                } else {
                    cursor.value(statistics).to_owned()
                },
            )));
            cursor.prev(statistics);
        }
        Ok(pairs)
    }

    /// Scan raw keys in a range.
    ///
    /// If `reverse` is false, the range is [`key`, `end_key`); otherwise, the range is
    /// [`end_key`, `key`) and it scans from `key` and goes backwards. If `end_key` is `None`, it
    /// means unbounded.
    ///
    /// This function scans at most `limit` keys.
    ///
    /// If `key_only` is true, the value
    /// corresponding to the key will not be read out. Only scanned keys will be returned.
    pub fn async_raw_scan(
        &self,
        ctx: Context,
        cf: String,
        key: Vec<u8>,
        end_key: Option<Vec<u8>>,
        limit: usize,
        key_only: bool,
        reverse: bool,
    ) -> impl Future<Item = Vec<Result<KvPair>>, Error = Error> {
        const CMD: &str = "raw_scan";
        let engine = self.get_engine();
        let priority = readpool::Priority::from(ctx.get_priority());

        let timer = SCHED_HISTOGRAM_VEC
            .with_label_values(&[CMD])
            .start_coarse_timer();

        let readpool = self.read_pool.clone();

        Self::async_snapshot(engine, &ctx).and_then(move |snapshot: E::Snap| {
            let res = readpool.future_execute(priority, move |ctxd| {
                let mut thread_ctx = ctxd.current_thread_context_mut();
                let _t_process = thread_ctx.start_processing_read_duration_timer(CMD);

                let end_key = end_key.map(Key::from_encoded);

                let mut statistics = Statistics::default();
                let result = if reverse {
                    Self::reverse_raw_scan(
                        &snapshot,
                        &cf,
                        &Key::from_encoded(key),
                        end_key,
                        limit,
                        &mut statistics,
                        key_only,
                    )
                    .map_err(Error::from)
                } else {
                    Self::raw_scan(
                        &snapshot,
                        &cf,
                        &Key::from_encoded(key),
                        end_key,
                        limit,
                        &mut statistics,
                        key_only,
                    )
                    .map_err(Error::from)
                };

                thread_ctx.collect_read_flow(ctx.get_region_id(), &statistics);
                thread_ctx.collect_key_reads(CMD, statistics.write.flow_stats.read_keys as u64);
                thread_ctx.collect_scan_count(CMD, &statistics);

                timer.observe_duration();
                future::result(result)
            });
            future::result(res)
                .map_err(|_| Error::SchedTooBusy)
                .flatten()
        })
    }

    /// Check the given raw kv CF name. Return the CF name, or `Err` if given CF name is invalid.
    /// The CF name can be one of `"default"`, `"write"` and `"lock"`. If given `cf` is empty,
    /// `CF_DEFAULT` (`"default"`) will be returned.
    fn rawkv_cf(cf: &str) -> Result<CfName> {
        if cf.is_empty() {
            return Ok(CF_DEFAULT);
        }
        for c in DATA_CFS {
            if cf == *c {
                return Ok(c);
            }
        }
        Err(Error::InvalidCf(cf.to_owned()))
    }

    /// Check if key range is valid
    ///
    /// - If `reverse` is true, `end_key` is less than `start_key`. `end_key` is the lower bound.
    /// - If `reverse` is false, `end_key` is greater than `start_key`. `end_key` is the upper bound.
    fn check_key_ranges(ranges: &[KeyRange], reverse: bool) -> bool {
        let ranges_len = ranges.len();
        for i in 0..ranges_len {
            let start_key = ranges[i].get_start_key();
            let mut end_key = ranges[i].get_end_key();
            if end_key.is_empty() && i + 1 != ranges_len {
                end_key = ranges[i + 1].get_start_key();
            }
            if !end_key.is_empty()
                && (!reverse && start_key >= end_key || reverse && start_key <= end_key)
            {
                return false;
            }
        }
        true
    }

    /// Scan raw keys in multiple ranges in a batch.
    pub fn async_raw_batch_scan(
        &self,
        ctx: Context,
        cf: String,
        mut ranges: Vec<KeyRange>,
        each_limit: usize,
        key_only: bool,
        reverse: bool,
    ) -> impl Future<Item = Vec<Result<KvPair>>, Error = Error> {
        const CMD: &str = "raw_batch_scan";
        let engine = self.get_engine();
        let priority = readpool::Priority::from(ctx.get_priority());

        let timer = SCHED_HISTOGRAM_VEC
            .with_label_values(&[CMD])
            .start_coarse_timer();

        let readpool = self.read_pool.clone();

        Self::async_snapshot(engine, &ctx).and_then(move |snapshot: E::Snap| {
            let res = readpool.future_execute(priority, move |ctxd| {
                let mut thread_ctx = ctxd.current_thread_context_mut();
                let _t_process = thread_ctx.start_processing_read_duration_timer(CMD);

                let mut statistics = Statistics::default();
                if !Self::check_key_ranges(&ranges, reverse) {
                    return future::result(Err(box_err!("Invalid KeyRanges")));
                };
                let mut result = Vec::new();
                let ranges_len = ranges.len();
                for i in 0..ranges_len {
                    let start_key = Key::from_encoded(ranges[i].take_start_key());
                    let end_key = ranges[i].take_end_key();
                    let end_key = if end_key.is_empty() {
                        if i + 1 == ranges_len {
                            None
                        } else {
                            Some(Key::from_encoded_slice(ranges[i + 1].get_start_key()))
                        }
                    } else {
                        Some(Key::from_encoded(end_key))
                    };
                    let pairs = if reverse {
                        match Self::reverse_raw_scan(
                            &snapshot,
                            &cf,
                            &start_key,
                            end_key,
                            each_limit,
                            &mut statistics,
                            key_only,
                        ) {
                            Ok(x) => x,
                            Err(e) => return future::err(e),
                        }
                    } else {
                        match Self::raw_scan(
                            &snapshot,
                            &cf,
                            &start_key,
                            end_key,
                            each_limit,
                            &mut statistics,
                            key_only,
                        ) {
                            Ok(x) => x,
                            Err(e) => return future::err(e),
                        }
                    };
                    result.extend(pairs.into_iter());
                }

                thread_ctx.collect_read_flow(ctx.get_region_id(), &statistics);
                thread_ctx.collect_key_reads(CMD, statistics.write.flow_stats.read_keys as u64);
                thread_ctx.collect_scan_count(CMD, &statistics);

                timer.observe_duration();
                future::ok(result)
            });
            future::result(res)
                .map_err(|_| Error::SchedTooBusy)
                .flatten()
        })
    }

    /// Get MVCC info of a transactional key.
    pub fn async_mvcc_by_key(
        &self,
        ctx: Context,
        key: Key,
        callback: Callback<MvccInfo>,
    ) -> Result<()> {
        let cmd = Command::MvccByKey { ctx, key };
        let tag = cmd.tag();
        self.schedule(cmd, StorageCb::MvccInfoByKey(callback))?;
        KV_COMMAND_COUNTER_VEC.with_label_values(&[tag]).inc();
        Ok(())
    }

    /// Find the first key that has a version with its `start_ts` equal to the given `start_ts`, and
    /// return its MVCC info.
    pub fn async_mvcc_by_start_ts(
        &self,
        ctx: Context,
        start_ts: u64,
        callback: Callback<Option<(Key, MvccInfo)>>,
    ) -> Result<()> {
        let cmd = Command::MvccByStartTs { ctx, start_ts };
        let tag = cmd.tag();
        self.schedule(cmd, StorageCb::MvccInfoByStartTs(callback))?;
        KV_COMMAND_COUNTER_VEC.with_label_values(&[tag]).inc();
        Ok(())
    }
}

quick_error! {
    #[derive(Debug)]
    pub enum Error {
        Engine(err: EngineError) {
            from()
            cause(err)
            description(err.description())
        }
        Txn(err: txn::Error) {
            from()
            cause(err)
            description(err.description())
        }
        Mvcc(err: mvcc::Error) {
            from()
            cause(err)
            description(err.description())
        }
        Closed {
            description("storage is closed.")
        }
        Other(err: Box<dyn error::Error + Send + Sync>) {
            from()
            cause(err.as_ref())
            description(err.description())
        }
        Io(err: IoError) {
            from()
            cause(err)
            description(err.description())
        }
        SchedTooBusy {
            description("scheduler is too busy")
        }
        GCWorkerTooBusy {
            description("gc worker is too busy")
        }
        KeyTooLarge(size: usize, limit: usize) {
            description("max key size exceeded")
            display("max key size exceeded, size: {}, limit: {}", size, limit)
        }
        InvalidCf (cf_name: String) {
            description("invalid cf name")
            display("invalid cf name: {}", cf_name)
        }
    }
}

pub type Result<T> = std::result::Result<T, Error>;

pub enum ErrorHeaderKind {
    NotLeader,
    RegionNotFound,
    KeyNotInRegion,
    EpochNotMatch,
    ServerIsBusy,
    StaleCommand,
    StoreNotMatch,
    RaftEntryTooLarge,
    Other,
}

impl ErrorHeaderKind {
    /// TODO: This function is only used for bridging existing & legacy metric tags.
    /// It should be removed once Coprocessor starts using new static metrics.
    pub fn get_str(&self) -> &'static str {
        match *self {
            ErrorHeaderKind::NotLeader => "not_leader",
            ErrorHeaderKind::RegionNotFound => "region_not_found",
            ErrorHeaderKind::KeyNotInRegion => "key_not_in_region",
            ErrorHeaderKind::EpochNotMatch => "epoch_not_match",
            ErrorHeaderKind::ServerIsBusy => "server_is_busy",
            ErrorHeaderKind::StaleCommand => "stale_command",
            ErrorHeaderKind::StoreNotMatch => "store_not_match",
            ErrorHeaderKind::RaftEntryTooLarge => "raft_entry_too_large",
            ErrorHeaderKind::Other => "other",
        }
    }
}

impl Display for ErrorHeaderKind {
    fn fmt(&self, f: &mut Formatter) -> fmt::Result {
        write!(f, "{}", self.get_str())
    }
}

pub fn get_error_kind_from_header(header: &errorpb::Error) -> ErrorHeaderKind {
    if header.has_not_leader() {
        ErrorHeaderKind::NotLeader
    } else if header.has_region_not_found() {
        ErrorHeaderKind::RegionNotFound
    } else if header.has_key_not_in_region() {
        ErrorHeaderKind::KeyNotInRegion
    } else if header.has_epoch_not_match() {
        ErrorHeaderKind::EpochNotMatch
    } else if header.has_server_is_busy() {
        ErrorHeaderKind::ServerIsBusy
    } else if header.has_stale_command() {
        ErrorHeaderKind::StaleCommand
    } else if header.has_store_not_match() {
        ErrorHeaderKind::StoreNotMatch
    } else if header.has_raft_entry_too_large() {
        ErrorHeaderKind::RaftEntryTooLarge
    } else {
        ErrorHeaderKind::Other
    }
}

pub fn get_tag_from_header(header: &errorpb::Error) -> &'static str {
    get_error_kind_from_header(header).get_str()
}

#[cfg(test)]
mod tests {
    use super::*;
    use crate::util::config::ReadableSize;
    use kvproto::kvrpcpb::{Context, LockInfo};
    use std::sync::mpsc::{channel, Sender};

    fn expect_none(x: Result<Option<Value>>) {
        assert_eq!(x.unwrap(), None);
    }

    fn expect_value(v: Vec<u8>, x: Result<Option<Value>>) {
        assert_eq!(x.unwrap().unwrap(), v);
    }

    fn expect_multi_values(v: Vec<Option<KvPair>>, x: Result<Vec<Result<KvPair>>>) {
        let x: Vec<Option<KvPair>> = x.unwrap().into_iter().map(Result::ok).collect();
        assert_eq!(x, v);
    }

    fn expect_error<T, F>(err_matcher: F, x: Result<T>)
    where
        F: FnOnce(Error) + Send + 'static,
    {
        match x {
            Err(e) => err_matcher(e),
            _ => panic!("expect result to be an error"),
        }
    }

    fn expect_ok_callback<T: Debug>(done: Sender<i32>, id: i32) -> Callback<T> {
        Box::new(move |x: Result<T>| {
            x.unwrap();
            done.send(id).unwrap();
        })
    }

    fn expect_fail_callback<T, F>(done: Sender<i32>, id: i32, err_matcher: F) -> Callback<T>
    where
        F: FnOnce(Error) + Send + 'static,
    {
        Box::new(move |x: Result<T>| {
            expect_error(err_matcher, x);
            done.send(id).unwrap();
        })
    }

    fn expect_too_busy_callback<T>(done: Sender<i32>, id: i32) -> Callback<T> {
        Box::new(move |x: Result<T>| {
            expect_error(
                |err| match err {
                    Error::SchedTooBusy => {}
                    e => panic!("unexpected error chain: {:?}, expect too busy", e),
                },
                x,
            );
            done.send(id).unwrap();
        })
    }

    fn expect_value_callback<T: PartialEq + Debug + Send + 'static>(
        done: Sender<i32>,
        id: i32,
        value: T,
    ) -> Callback<T> {
        Box::new(move |x: Result<T>| {
            assert_eq!(x.unwrap(), value);
            done.send(id).unwrap();
        })
    }

    #[test]
    fn test_get_put() {
        let storage = TestStorageBuilder::new().build().unwrap();
        let (tx, rx) = channel();
        expect_none(
            storage
                .async_get(Context::new(), Key::from_raw(b"x"), 100)
                .wait(),
        );
        storage
            .async_prewrite(
                Context::new(),
                vec![Mutation::Put((Key::from_raw(b"x"), b"100".to_vec()))],
                b"x".to_vec(),
                100,
                Options::default(),
                expect_ok_callback(tx.clone(), 1),
            )
            .unwrap();
        rx.recv().unwrap();
        expect_error(
            |e| match e {
                Error::Txn(txn::Error::Mvcc(mvcc::Error::KeyIsLocked { .. })) => (),
                e => panic!("unexpected error chain: {:?}", e),
            },
            storage
                .async_get(Context::new(), Key::from_raw(b"x"), 101)
                .wait(),
        );
        storage
            .async_commit(
                Context::new(),
                vec![Key::from_raw(b"x")],
                100,
                101,
                expect_ok_callback(tx.clone(), 3),
            )
            .unwrap();
        rx.recv().unwrap();
        expect_none(
            storage
                .async_get(Context::new(), Key::from_raw(b"x"), 100)
                .wait(),
        );
        expect_value(
            b"100".to_vec(),
            storage
                .async_get(Context::new(), Key::from_raw(b"x"), 101)
                .wait(),
        );
    }

    #[test]
    fn test_cf_error() {
        // New engine lacks normal column families.
        let engine = TestEngineBuilder::new().cfs(["foo"]).build().unwrap();
        let storage = TestStorageBuilder::from_engine(engine).build().unwrap();
        let (tx, rx) = channel();
        storage
            .async_prewrite(
                Context::new(),
                vec![
                    Mutation::Put((Key::from_raw(b"a"), b"aa".to_vec())),
                    Mutation::Put((Key::from_raw(b"b"), b"bb".to_vec())),
                    Mutation::Put((Key::from_raw(b"c"), b"cc".to_vec())),
                ],
                b"a".to_vec(),
                1,
                Options::default(),
                expect_fail_callback(tx.clone(), 0, |e| match e {
                    Error::Txn(txn::Error::Mvcc(mvcc::Error::Engine(EngineError::Request(..)))) => {
                    }
                    e => panic!("unexpected error chain: {:?}", e),
                }),
            )
            .unwrap();
        rx.recv().unwrap();
        expect_error(
            |e| match e {
                Error::Txn(txn::Error::Mvcc(mvcc::Error::Engine(EngineError::Other(..)))) => (),
                e => panic!("unexpected error chain: {:?}", e),
            },
            storage
                .async_get(Context::new(), Key::from_raw(b"x"), 1)
                .wait(),
        );
        expect_error(
            |e| match e {
                Error::Txn(txn::Error::Mvcc(mvcc::Error::Engine(EngineError::Request(..)))) => (),
                e => panic!("unexpected error chain: {:?}", e),
            },
            storage
                .async_scan(
                    Context::new(),
                    Key::from_raw(b"x"),
                    None,
                    1000,
                    1,
                    Options::default(),
                )
                .wait(),
        );
        expect_multi_values(
            vec![None, None],
            storage
                .async_batch_get(
                    Context::new(),
                    vec![Key::from_raw(b"c"), Key::from_raw(b"d")],
                    1,
                )
                .wait(),
        );
    }

    #[test]
    fn test_scan() {
        let storage = TestStorageBuilder::new().build().unwrap();
        let (tx, rx) = channel();
        storage
            .async_prewrite(
                Context::new(),
                vec![
                    Mutation::Put((Key::from_raw(b"a"), b"aa".to_vec())),
                    Mutation::Put((Key::from_raw(b"b"), b"bb".to_vec())),
                    Mutation::Put((Key::from_raw(b"c"), b"cc".to_vec())),
                ],
                b"a".to_vec(),
                1,
                Options::default(),
                expect_ok_callback(tx.clone(), 0),
            )
            .unwrap();
        rx.recv().unwrap();
        // Forward
        expect_multi_values(
            vec![None, None, None],
            storage
                .async_scan(
                    Context::new(),
                    Key::from_raw(b"\x00"),
                    None,
                    1000,
                    5,
                    Options::default(),
                )
                .wait(),
        );
        // Backward
        expect_multi_values(
            vec![None, None, None],
            storage
                .async_scan(
                    Context::new(),
                    Key::from_raw(b"\xff"),
                    None,
                    1000,
                    5,
                    Options::default().reverse_scan(),
                )
                .wait(),
        );
        // Forward with bound
        expect_multi_values(
            vec![None, None],
            storage
                .async_scan(
                    Context::new(),
                    Key::from_raw(b"\x00"),
                    Some(Key::from_raw(b"c")),
                    1000,
                    5,
                    Options::default(),
                )
                .wait(),
        );
        // Backward with bound
        expect_multi_values(
            vec![None, None],
            storage
                .async_scan(
                    Context::new(),
                    Key::from_raw(b"\xff"),
                    Some(Key::from_raw(b"b")),
                    1000,
                    5,
                    Options::default().reverse_scan(),
                )
                .wait(),
        );
        // Forward with limit
        expect_multi_values(
            vec![None, None],
            storage
                .async_scan(
                    Context::new(),
                    Key::from_raw(b"\x00"),
                    None,
                    2,
                    5,
                    Options::default(),
                )
                .wait(),
        );
        // Backward with limit
        expect_multi_values(
            vec![None, None],
            storage
                .async_scan(
                    Context::new(),
                    Key::from_raw(b"\xff"),
                    None,
                    2,
                    5,
                    Options::default().reverse_scan(),
                )
                .wait(),
        );

        storage
            .async_commit(
                Context::new(),
                vec![
                    Key::from_raw(b"a"),
                    Key::from_raw(b"b"),
                    Key::from_raw(b"c"),
                ],
                1,
                2,
                expect_ok_callback(tx.clone(), 1),
            )
            .unwrap();
        rx.recv().unwrap();
        // Forward
        expect_multi_values(
            vec![
                Some((b"a".to_vec(), b"aa".to_vec())),
                Some((b"b".to_vec(), b"bb".to_vec())),
                Some((b"c".to_vec(), b"cc".to_vec())),
            ],
            storage
                .async_scan(
                    Context::new(),
                    Key::from_raw(b"\x00"),
                    None,
                    1000,
                    5,
                    Options::default(),
                )
                .wait(),
        );
        // Backward
        expect_multi_values(
            vec![
                Some((b"c".to_vec(), b"cc".to_vec())),
                Some((b"b".to_vec(), b"bb".to_vec())),
                Some((b"a".to_vec(), b"aa".to_vec())),
            ],
            storage
                .async_scan(
                    Context::new(),
                    Key::from_raw(b"\xff"),
                    None,
                    1000,
                    5,
                    Options::default().reverse_scan(),
                )
                .wait(),
        );
        // Forward with bound
        expect_multi_values(
            vec![
                Some((b"a".to_vec(), b"aa".to_vec())),
                Some((b"b".to_vec(), b"bb".to_vec())),
            ],
            storage
                .async_scan(
                    Context::new(),
                    Key::from_raw(b"\x00"),
                    Some(Key::from_raw(b"c")),
                    1000,
                    5,
                    Options::default(),
                )
                .wait(),
        );
        // Backward with bound
        expect_multi_values(
            vec![
                Some((b"c".to_vec(), b"cc".to_vec())),
                Some((b"b".to_vec(), b"bb".to_vec())),
            ],
            storage
                .async_scan(
                    Context::new(),
                    Key::from_raw(b"\xff"),
                    Some(Key::from_raw(b"b")),
                    1000,
                    5,
                    Options::default().reverse_scan(),
                )
                .wait(),
        );

        // Forward with limit
        expect_multi_values(
            vec![
                Some((b"a".to_vec(), b"aa".to_vec())),
                Some((b"b".to_vec(), b"bb".to_vec())),
            ],
            storage
                .async_scan(
                    Context::new(),
                    Key::from_raw(b"\x00"),
                    None,
                    2,
                    5,
                    Options::default(),
                )
                .wait(),
        );
        // Backward with limit
        expect_multi_values(
            vec![
                Some((b"c".to_vec(), b"cc".to_vec())),
                Some((b"b".to_vec(), b"bb".to_vec())),
            ],
            storage
                .async_scan(
                    Context::new(),
                    Key::from_raw(b"\xff"),
                    None,
                    2,
                    5,
                    Options::default().reverse_scan(),
                )
                .wait(),
        );
    }

    #[test]
    fn test_batch_get() {
        let storage = TestStorageBuilder::new().build().unwrap();
        let (tx, rx) = channel();
        storage
            .async_prewrite(
                Context::new(),
                vec![
                    Mutation::Put((Key::from_raw(b"a"), b"aa".to_vec())),
                    Mutation::Put((Key::from_raw(b"b"), b"bb".to_vec())),
                    Mutation::Put((Key::from_raw(b"c"), b"cc".to_vec())),
                ],
                b"a".to_vec(),
                1,
                Options::default(),
                expect_ok_callback(tx.clone(), 0),
            )
            .unwrap();
        rx.recv().unwrap();
        expect_multi_values(
            vec![None],
            storage
                .async_batch_get(
                    Context::new(),
                    vec![Key::from_raw(b"c"), Key::from_raw(b"d")],
                    2,
                )
                .wait(),
        );
        storage
            .async_commit(
                Context::new(),
                vec![
                    Key::from_raw(b"a"),
                    Key::from_raw(b"b"),
                    Key::from_raw(b"c"),
                ],
                1,
                2,
                expect_ok_callback(tx.clone(), 1),
            )
            .unwrap();
        rx.recv().unwrap();
        expect_multi_values(
            vec![
                Some((b"c".to_vec(), b"cc".to_vec())),
                Some((b"a".to_vec(), b"aa".to_vec())),
                Some((b"b".to_vec(), b"bb".to_vec())),
            ],
            storage
                .async_batch_get(
                    Context::new(),
                    vec![
                        Key::from_raw(b"c"),
                        Key::from_raw(b"x"),
                        Key::from_raw(b"a"),
                        Key::from_raw(b"b"),
                    ],
                    5,
                )
                .wait(),
        );
    }

    #[test]
    fn test_txn() {
        let storage = TestStorageBuilder::new().build().unwrap();
        let (tx, rx) = channel();
        storage
            .async_prewrite(
                Context::new(),
                vec![Mutation::Put((Key::from_raw(b"x"), b"100".to_vec()))],
                b"x".to_vec(),
                100,
                Options::default(),
                expect_ok_callback(tx.clone(), 0),
            )
            .unwrap();
        storage
            .async_prewrite(
                Context::new(),
                vec![Mutation::Put((Key::from_raw(b"y"), b"101".to_vec()))],
                b"y".to_vec(),
                101,
                Options::default(),
                expect_ok_callback(tx.clone(), 1),
            )
            .unwrap();
        rx.recv().unwrap();
        rx.recv().unwrap();
        storage
            .async_commit(
                Context::new(),
                vec![Key::from_raw(b"x")],
                100,
                110,
                expect_ok_callback(tx.clone(), 2),
            )
            .unwrap();
        storage
            .async_commit(
                Context::new(),
                vec![Key::from_raw(b"y")],
                101,
                111,
                expect_ok_callback(tx.clone(), 3),
            )
            .unwrap();
        rx.recv().unwrap();
        rx.recv().unwrap();
        expect_value(
            b"100".to_vec(),
            storage
                .async_get(Context::new(), Key::from_raw(b"x"), 120)
                .wait(),
        );
        expect_value(
            b"101".to_vec(),
            storage
                .async_get(Context::new(), Key::from_raw(b"y"), 120)
                .wait(),
        );
        storage
            .async_prewrite(
                Context::new(),
                vec![Mutation::Put((Key::from_raw(b"x"), b"105".to_vec()))],
                b"x".to_vec(),
                105,
                Options::default(),
                expect_fail_callback(tx.clone(), 6, |e| match e {
                    Error::Txn(txn::Error::Mvcc(mvcc::Error::WriteConflict { .. })) => (),
                    e => panic!("unexpected error chain: {:?}", e),
                }),
            )
            .unwrap();
        rx.recv().unwrap();
    }

    #[test]
    fn test_sched_too_busy() {
        let mut config = Config::default();
        config.scheduler_pending_write_threshold = ReadableSize(1);
        let storage = TestStorageBuilder::new().config(config).build().unwrap();
        let (tx, rx) = channel();
        expect_none(
            storage
                .async_get(Context::new(), Key::from_raw(b"x"), 100)
                .wait(),
        );
        storage
            .async_pause(
                Context::new(),
                vec![Key::from_raw(b"x")],
                1000,
                expect_ok_callback(tx.clone(), 1),
            )
            .unwrap();
        storage
            .async_prewrite(
                Context::new(),
                vec![Mutation::Put((Key::from_raw(b"y"), b"101".to_vec()))],
                b"y".to_vec(),
                101,
                Options::default(),
                expect_too_busy_callback(tx.clone(), 2),
            )
            .unwrap();
        rx.recv().unwrap();
        rx.recv().unwrap();
        storage
            .async_prewrite(
                Context::new(),
                vec![Mutation::Put((Key::from_raw(b"z"), b"102".to_vec()))],
                b"y".to_vec(),
                102,
                Options::default(),
                expect_ok_callback(tx.clone(), 3),
            )
            .unwrap();
        rx.recv().unwrap();
    }

    #[test]
    fn test_cleanup() {
        let storage = TestStorageBuilder::new().build().unwrap();
        let (tx, rx) = channel();
        storage
            .async_prewrite(
                Context::new(),
                vec![Mutation::Put((Key::from_raw(b"x"), b"100".to_vec()))],
                b"x".to_vec(),
                100,
                Options::default(),
                expect_ok_callback(tx.clone(), 0),
            )
            .unwrap();
        rx.recv().unwrap();
        storage
            .async_cleanup(
                Context::new(),
                Key::from_raw(b"x"),
                100,
                expect_ok_callback(tx.clone(), 1),
            )
            .unwrap();
        rx.recv().unwrap();
        expect_none(
            storage
                .async_get(Context::new(), Key::from_raw(b"x"), 105)
                .wait(),
        );
    }

    #[test]
    fn test_high_priority_get_put() {
        let storage = TestStorageBuilder::new().build().unwrap();
        let (tx, rx) = channel();
        let mut ctx = Context::new();
        ctx.set_priority(CommandPri::High);
        expect_none(storage.async_get(ctx, Key::from_raw(b"x"), 100).wait());
        let mut ctx = Context::new();
        ctx.set_priority(CommandPri::High);
        storage
            .async_prewrite(
                ctx,
                vec![Mutation::Put((Key::from_raw(b"x"), b"100".to_vec()))],
                b"x".to_vec(),
                100,
                Options::default(),
                expect_ok_callback(tx.clone(), 1),
            )
            .unwrap();
        rx.recv().unwrap();
        let mut ctx = Context::new();
        ctx.set_priority(CommandPri::High);
        storage
            .async_commit(
                ctx,
                vec![Key::from_raw(b"x")],
                100,
                101,
                expect_ok_callback(tx.clone(), 2),
            )
            .unwrap();
        rx.recv().unwrap();
        let mut ctx = Context::new();
        ctx.set_priority(CommandPri::High);
        expect_none(storage.async_get(ctx, Key::from_raw(b"x"), 100).wait());
        let mut ctx = Context::new();
        ctx.set_priority(CommandPri::High);
        expect_value(
            b"100".to_vec(),
            storage.async_get(ctx, Key::from_raw(b"x"), 101).wait(),
        );
    }

    #[test]
    fn test_high_priority_no_block() {
        let mut config = Config::default();
        config.scheduler_worker_pool_size = 1;
        let storage = TestStorageBuilder::new().config(config).build().unwrap();
        let (tx, rx) = channel();
        expect_none(
            storage
                .async_get(Context::new(), Key::from_raw(b"x"), 100)
                .wait(),
        );
        storage
            .async_prewrite(
                Context::new(),
                vec![Mutation::Put((Key::from_raw(b"x"), b"100".to_vec()))],
                b"x".to_vec(),
                100,
                Options::default(),
                expect_ok_callback(tx.clone(), 1),
            )
            .unwrap();
        rx.recv().unwrap();
        storage
            .async_commit(
                Context::new(),
                vec![Key::from_raw(b"x")],
                100,
                101,
                expect_ok_callback(tx.clone(), 2),
            )
            .unwrap();
        rx.recv().unwrap();

        storage
            .async_pause(
                Context::new(),
                vec![],
                1000,
                expect_ok_callback(tx.clone(), 3),
            )
            .unwrap();
        let mut ctx = Context::new();
        ctx.set_priority(CommandPri::High);
        expect_value(
            b"100".to_vec(),
            storage.async_get(ctx, Key::from_raw(b"x"), 101).wait(),
        );
        // Command Get with high priority not block by command Pause.
        assert_eq!(rx.recv().unwrap(), 3);
    }

    #[test]
    fn test_delete_range() {
        let storage = TestStorageBuilder::new().build().unwrap();
        let (tx, rx) = channel();
        // Write x and y.
        storage
            .async_prewrite(
                Context::new(),
                vec![
                    Mutation::Put((Key::from_raw(b"x"), b"100".to_vec())),
                    Mutation::Put((Key::from_raw(b"y"), b"100".to_vec())),
                    Mutation::Put((Key::from_raw(b"z"), b"100".to_vec())),
                ],
                b"x".to_vec(),
                100,
                Options::default(),
                expect_ok_callback(tx.clone(), 0),
            )
            .unwrap();
        rx.recv().unwrap();
        storage
            .async_commit(
                Context::new(),
                vec![
                    Key::from_raw(b"x"),
                    Key::from_raw(b"y"),
                    Key::from_raw(b"z"),
                ],
                100,
                101,
                expect_ok_callback(tx.clone(), 1),
            )
            .unwrap();
        rx.recv().unwrap();
        expect_value(
            b"100".to_vec(),
            storage
                .async_get(Context::new(), Key::from_raw(b"x"), 101)
                .wait(),
        );
        expect_value(
            b"100".to_vec(),
            storage
                .async_get(Context::new(), Key::from_raw(b"y"), 101)
                .wait(),
        );
        expect_value(
            b"100".to_vec(),
            storage
                .async_get(Context::new(), Key::from_raw(b"z"), 101)
                .wait(),
        );

        // Delete range [x, z)
        storage
            .async_delete_range(
                Context::new(),
                Key::from_raw(b"x"),
                Key::from_raw(b"z"),
                expect_ok_callback(tx.clone(), 5),
            )
            .unwrap();
        rx.recv().unwrap();
        expect_none(
            storage
                .async_get(Context::new(), Key::from_raw(b"x"), 101)
                .wait(),
        );
        expect_none(
            storage
                .async_get(Context::new(), Key::from_raw(b"y"), 101)
                .wait(),
        );
        expect_value(
            b"100".to_vec(),
            storage
                .async_get(Context::new(), Key::from_raw(b"z"), 101)
                .wait(),
        );

        storage
            .async_delete_range(
                Context::new(),
                Key::from_raw(b""),
                Key::from_raw(&[255]),
                expect_ok_callback(tx.clone(), 9),
            )
            .unwrap();
        rx.recv().unwrap();
        expect_none(
            storage
                .async_get(Context::new(), Key::from_raw(b"z"), 101)
                .wait(),
        );
    }

    #[test]
    fn test_raw_delete_range() {
        let storage = TestStorageBuilder::new().build().unwrap();
        let (tx, rx) = channel();

        let test_data = [
            (b"a", b"001"),
            (b"b", b"002"),
            (b"c", b"003"),
            (b"d", b"004"),
            (b"e", b"005"),
        ];

        // Write some key-value pairs to the db
        for kv in &test_data {
            storage
                .async_raw_put(
                    Context::new(),
                    "".to_string(),
                    kv.0.to_vec(),
                    kv.1.to_vec(),
                    expect_ok_callback(tx.clone(), 0),
                )
                .unwrap();
        }

        expect_value(
            b"004".to_vec(),
            storage
                .async_raw_get(Context::new(), "".to_string(), b"d".to_vec())
                .wait(),
        );

        // Delete ["d", "e")
        storage
            .async_raw_delete_range(
                Context::new(),
                "".to_string(),
                b"d".to_vec(),
                b"e".to_vec(),
                expect_ok_callback(tx.clone(), 1),
            )
            .unwrap();
        rx.recv().unwrap();

        // Assert key "d" has gone
        expect_value(
            b"003".to_vec(),
            storage
                .async_raw_get(Context::new(), "".to_string(), b"c".to_vec())
                .wait(),
        );
        expect_none(
            storage
                .async_raw_get(Context::new(), "".to_string(), b"d".to_vec())
                .wait(),
        );
        expect_value(
            b"005".to_vec(),
            storage
                .async_raw_get(Context::new(), "".to_string(), b"e".to_vec())
                .wait(),
        );

        // Delete ["aa", "ab")
        storage
            .async_raw_delete_range(
                Context::new(),
                "".to_string(),
                b"aa".to_vec(),
                b"ab".to_vec(),
                expect_ok_callback(tx.clone(), 2),
            )
            .unwrap();
        rx.recv().unwrap();

        // Assert nothing happened
        expect_value(
            b"001".to_vec(),
            storage
                .async_raw_get(Context::new(), "".to_string(), b"a".to_vec())
                .wait(),
        );
        expect_value(
            b"002".to_vec(),
            storage
                .async_raw_get(Context::new(), "".to_string(), b"b".to_vec())
                .wait(),
        );

        // Delete all
        storage
            .async_raw_delete_range(
                Context::new(),
                "".to_string(),
                b"a".to_vec(),
                b"z".to_vec(),
                expect_ok_callback(tx, 3),
            )
            .unwrap();
        rx.recv().unwrap();

        // Assert now no key remains
        for kv in &test_data {
            expect_none(
                storage
                    .async_raw_get(Context::new(), "".to_string(), kv.0.to_vec())
                    .wait(),
            );
        }

        rx.recv().unwrap();
    }

    #[test]
    fn test_raw_batch_put() {
        let storage = TestStorageBuilder::new().build().unwrap();
        let (tx, rx) = channel();

        let test_data = vec![
            (b"a".to_vec(), b"aa".to_vec()),
            (b"b".to_vec(), b"bb".to_vec()),
            (b"c".to_vec(), b"cc".to_vec()),
            (b"d".to_vec(), b"dd".to_vec()),
            (b"e".to_vec(), b"ee".to_vec()),
        ];

        // Write key-value pairs in a batch
        storage
            .async_raw_batch_put(
                Context::new(),
                "".to_string(),
                test_data.clone(),
                expect_ok_callback(tx.clone(), 0),
            )
            .unwrap();
        rx.recv().unwrap();

        // Verify pairs one by one
        for (key, val) in test_data {
            expect_value(
                val,
                storage
                    .async_raw_get(Context::new(), "".to_string(), key)
                    .wait(),
            );
        }
    }

    #[test]
    fn test_raw_batch_get() {
        let storage = TestStorageBuilder::new().build().unwrap();
        let (tx, rx) = channel();

        let test_data = vec![
            (b"a".to_vec(), b"aa".to_vec()),
            (b"b".to_vec(), b"bb".to_vec()),
            (b"c".to_vec(), b"cc".to_vec()),
            (b"d".to_vec(), b"dd".to_vec()),
            (b"e".to_vec(), b"ee".to_vec()),
        ];

        // Write key-value pairs one by one
        for &(ref key, ref value) in &test_data {
            storage
                .async_raw_put(
                    Context::new(),
                    "".to_string(),
                    key.clone(),
                    value.clone(),
                    expect_ok_callback(tx.clone(), 0),
                )
                .unwrap();
        }
        rx.recv().unwrap();

        // Verify pairs in a batch
        let keys = test_data.iter().map(|&(ref k, _)| k.clone()).collect();
        let results = test_data.into_iter().map(|(k, v)| Some((k, v))).collect();
        expect_multi_values(
            results,
            storage
                .async_raw_batch_get(Context::new(), "".to_string(), keys)
                .wait(),
        );
    }

    #[test]
    fn test_raw_batch_delete() {
        let storage = TestStorageBuilder::new().build().unwrap();
        let (tx, rx) = channel();

        let test_data = vec![
            (b"a".to_vec(), b"aa".to_vec()),
            (b"b".to_vec(), b"bb".to_vec()),
            (b"c".to_vec(), b"cc".to_vec()),
            (b"d".to_vec(), b"dd".to_vec()),
            (b"e".to_vec(), b"ee".to_vec()),
        ];

        // Write key-value pairs in batch
        storage
            .async_raw_batch_put(
                Context::new(),
                "".to_string(),
                test_data.clone(),
                expect_ok_callback(tx.clone(), 0),
            )
            .unwrap();
        rx.recv().unwrap();

        // Verify pairs exist
        let keys = test_data.iter().map(|&(ref k, _)| k.clone()).collect();
        let results = test_data
            .iter()
            .map(|&(ref k, ref v)| Some((k.clone(), v.clone())))
            .collect();
        expect_multi_values(
            results,
            storage
                .async_raw_batch_get(Context::new(), "".to_string(), keys)
                .wait(),
        );

        // Delete ["b", "d"]
        storage
            .async_raw_batch_delete(
                Context::new(),
                "".to_string(),
                vec![b"b".to_vec(), b"d".to_vec()],
                expect_ok_callback(tx.clone(), 1),
            )
            .unwrap();
        rx.recv().unwrap();

        // Assert "b" and "d" are gone
        expect_value(
            b"aa".to_vec(),
            storage
                .async_raw_get(Context::new(), "".to_string(), b"a".to_vec())
                .wait(),
        );
        expect_none(
            storage
                .async_raw_get(Context::new(), "".to_string(), b"b".to_vec())
                .wait(),
        );
        expect_value(
            b"cc".to_vec(),
            storage
                .async_raw_get(Context::new(), "".to_string(), b"c".to_vec())
                .wait(),
        );
        expect_none(
            storage
                .async_raw_get(Context::new(), "".to_string(), b"d".to_vec())
                .wait(),
        );
        expect_value(
            b"ee".to_vec(),
            storage
                .async_raw_get(Context::new(), "".to_string(), b"e".to_vec())
                .wait(),
        );

        // Delete ["a", "c", "e"]
        storage
            .async_raw_batch_delete(
                Context::new(),
                "".to_string(),
                vec![b"a".to_vec(), b"c".to_vec(), b"e".to_vec()],
                expect_ok_callback(tx.clone(), 2),
            )
            .unwrap();
        rx.recv().unwrap();

        // Assert no key remains
        for (k, _) in test_data {
            expect_none(
                storage
                    .async_raw_get(Context::new(), "".to_string(), k)
                    .wait(),
            );
        }
    }

    #[test]
    fn test_raw_scan() {
        let storage = TestStorageBuilder::new().build().unwrap();
        let (tx, rx) = channel();

        let test_data = vec![
            (b"a".to_vec(), b"aa".to_vec()),
            (b"a1".to_vec(), b"aa11".to_vec()),
            (b"a2".to_vec(), b"aa22".to_vec()),
            (b"a3".to_vec(), b"aa33".to_vec()),
            (b"b".to_vec(), b"bb".to_vec()),
            (b"b1".to_vec(), b"bb11".to_vec()),
            (b"b2".to_vec(), b"bb22".to_vec()),
            (b"b3".to_vec(), b"bb33".to_vec()),
            (b"c".to_vec(), b"cc".to_vec()),
            (b"c1".to_vec(), b"cc11".to_vec()),
            (b"c2".to_vec(), b"cc22".to_vec()),
            (b"c3".to_vec(), b"cc33".to_vec()),
            (b"d".to_vec(), b"dd".to_vec()),
            (b"d1".to_vec(), b"dd11".to_vec()),
            (b"d2".to_vec(), b"dd22".to_vec()),
            (b"d3".to_vec(), b"dd33".to_vec()),
            (b"e".to_vec(), b"ee".to_vec()),
            (b"e1".to_vec(), b"ee11".to_vec()),
            (b"e2".to_vec(), b"ee22".to_vec()),
            (b"e3".to_vec(), b"ee33".to_vec()),
        ];

        // Write key-value pairs in batch
        storage
            .async_raw_batch_put(
                Context::new(),
                "".to_string(),
                test_data.clone(),
                expect_ok_callback(tx.clone(), 0),
            )
            .unwrap();
        rx.recv().unwrap();

        // Scan pairs with key only
        let mut results: Vec<Option<KvPair>> = test_data
            .iter()
            .map(|&(ref k, _)| Some((k.clone(), vec![])))
            .collect();
        expect_multi_values(
            results.clone(),
            storage
                .async_raw_scan(
                    Context::new(),
                    "".to_string(),
                    vec![],
                    None,
                    20,
                    true,
                    false,
                )
                .wait(),
        );
        results = results.split_off(10);
        expect_multi_values(
            results,
            storage
                .async_raw_scan(
                    Context::new(),
                    "".to_string(),
                    b"c2".to_vec(),
                    None,
                    20,
                    true,
                    false,
                )
                .wait(),
        );
        let mut results: Vec<Option<KvPair>> = test_data
            .clone()
            .into_iter()
            .map(|(k, v)| Some((k, v)))
            .collect();
        expect_multi_values(
            results.clone(),
            storage
                .async_raw_scan(
                    Context::new(),
                    "".to_string(),
                    vec![],
                    None,
                    20,
                    false,
                    false,
                )
                .wait(),
        );
        results = results.split_off(10);
        expect_multi_values(
            results,
            storage
                .async_raw_scan(
                    Context::new(),
                    "".to_string(),
                    b"c2".to_vec(),
                    None,
                    20,
                    false,
                    false,
                )
                .wait(),
        );
        let results: Vec<Option<KvPair>> = test_data
            .clone()
            .into_iter()
            .map(|(k, v)| Some((k, v)))
            .rev()
            .collect();
        expect_multi_values(
            results,
            storage
                .async_raw_scan(
                    Context::new(),
                    "".to_string(),
                    b"z".to_vec(),
                    None,
                    20,
                    false,
                    true,
                )
                .wait(),
        );
        let results: Vec<Option<KvPair>> = test_data
            .clone()
            .into_iter()
            .map(|(k, v)| Some((k, v)))
            .rev()
            .take(5)
            .collect();
        expect_multi_values(
            results,
            storage
                .async_raw_scan(
                    Context::new(),
                    "".to_string(),
                    b"z".to_vec(),
                    None,
                    5,
                    false,
                    true,
                )
                .wait(),
        );

        // Scan with end_key
        let results: Vec<Option<KvPair>> = test_data
            .clone()
            .into_iter()
            .skip(6)
            .take(4)
            .map(|(k, v)| Some((k, v)))
            .collect();
        expect_multi_values(
            results.clone(),
            storage
                .async_raw_scan(
                    Context::new(),
                    "".to_string(),
                    b"b2".to_vec(),
                    Some(b"c2".to_vec()),
                    20,
                    false,
                    false,
                )
                .wait(),
        );
        let results: Vec<Option<KvPair>> = test_data
            .clone()
            .into_iter()
            .skip(6)
            .take(1)
            .map(|(k, v)| Some((k, v)))
            .collect();
        expect_multi_values(
            results.clone(),
            storage
                .async_raw_scan(
                    Context::new(),
                    "".to_string(),
                    b"b2".to_vec(),
                    Some(b"b2\x00".to_vec()),
                    20,
                    false,
                    false,
                )
                .wait(),
        );

        // Reverse scan with end_key
        let results: Vec<Option<KvPair>> = test_data
            .clone()
            .into_iter()
            .rev()
            .skip(10)
            .take(4)
            .map(|(k, v)| Some((k, v)))
            .collect();
        expect_multi_values(
            results.clone(),
            storage
                .async_raw_scan(
                    Context::new(),
                    "".to_string(),
                    b"c2".to_vec(),
                    Some(b"b2".to_vec()),
                    20,
                    false,
                    true,
                )
                .wait(),
        );
        let results: Vec<Option<KvPair>> = test_data
            .clone()
            .into_iter()
            .skip(6)
            .take(1)
            .map(|(k, v)| Some((k, v)))
            .collect();
        expect_multi_values(
            results.clone(),
            storage
                .async_raw_scan(
                    Context::new(),
                    "".to_string(),
                    b"b2\x00".to_vec(),
                    Some(b"b2".to_vec()),
                    20,
                    false,
                    true,
                )
                .wait(),
        );

        // End key tests. Confirm that lower/upper bound works correctly.
        let ctx = Context::new();
        let results = vec![
            (b"c1".to_vec(), b"cc11".to_vec()),
            (b"c2".to_vec(), b"cc22".to_vec()),
            (b"c3".to_vec(), b"cc33".to_vec()),
            (b"d".to_vec(), b"dd".to_vec()),
            (b"d1".to_vec(), b"dd11".to_vec()),
            (b"d2".to_vec(), b"dd22".to_vec()),
        ]
        .into_iter()
        .map(|(k, v)| Some((k, v)));
        expect_multi_values(
            results.clone().collect(),
            <Storage<RocksEngine>>::async_snapshot(storage.get_engine(), &ctx)
                .and_then(move |snapshot| {
                    <Storage<RocksEngine>>::raw_scan(
                        &snapshot,
                        &"".to_string(),
                        &Key::from_encoded(b"c1".to_vec()),
                        Some(Key::from_encoded(b"d3".to_vec())),
                        20,
                        &mut Statistics::default(),
                        false,
                    )
                })
                .wait(),
        );
        expect_multi_values(
            results.rev().collect(),
            <Storage<RocksEngine>>::async_snapshot(storage.get_engine(), &ctx)
                .and_then(move |snapshot| {
                    <Storage<RocksEngine>>::reverse_raw_scan(
                        &snapshot,
                        &"".to_string(),
                        &Key::from_encoded(b"d3".to_vec()),
                        Some(Key::from_encoded(b"c1".to_vec())),
                        20,
                        &mut Statistics::default(),
                        false,
                    )
                })
                .wait(),
        );
    }

    #[test]
    fn test_check_key_ranges() {
        fn make_ranges(ranges: Vec<(Vec<u8>, Vec<u8>)>) -> Vec<KeyRange> {
            ranges
                .into_iter()
                .map(|(s, e)| {
                    let mut range = KeyRange::new();
                    range.set_start_key(s);
                    if !e.is_empty() {
                        range.set_end_key(e);
                    }
                    range
                })
                .collect()
        }

        let ranges = make_ranges(vec![
            (b"a".to_vec(), b"a3".to_vec()),
            (b"b".to_vec(), b"b3".to_vec()),
            (b"c".to_vec(), b"c3".to_vec()),
        ]);
        assert_eq!(
            <Storage<RocksEngine>>::check_key_ranges(&ranges, false),
            true
        );

        let ranges = make_ranges(vec![
            (b"a".to_vec(), vec![]),
            (b"b".to_vec(), vec![]),
            (b"c".to_vec(), vec![]),
        ]);
        assert_eq!(
            <Storage<RocksEngine>>::check_key_ranges(&ranges, false),
            true
        );

        let ranges = make_ranges(vec![
            (b"a3".to_vec(), b"a".to_vec()),
            (b"b3".to_vec(), b"b".to_vec()),
            (b"c3".to_vec(), b"c".to_vec()),
        ]);
        assert_eq!(
            <Storage<RocksEngine>>::check_key_ranges(&ranges, false),
            false
        );

        // if end_key is omitted, the next start_key is used instead. so, false is returned.
        let ranges = make_ranges(vec![
            (b"c".to_vec(), vec![]),
            (b"b".to_vec(), vec![]),
            (b"a".to_vec(), vec![]),
        ]);
        assert_eq!(
            <Storage<RocksEngine>>::check_key_ranges(&ranges, false),
            false
        );

        let ranges = make_ranges(vec![
            (b"a3".to_vec(), b"a".to_vec()),
            (b"b3".to_vec(), b"b".to_vec()),
            (b"c3".to_vec(), b"c".to_vec()),
        ]);
        assert_eq!(
            <Storage<RocksEngine>>::check_key_ranges(&ranges, true),
            true
        );

        let ranges = make_ranges(vec![
            (b"c3".to_vec(), vec![]),
            (b"b3".to_vec(), vec![]),
            (b"a3".to_vec(), vec![]),
        ]);
        assert_eq!(
            <Storage<RocksEngine>>::check_key_ranges(&ranges, true),
            true
        );

        let ranges = make_ranges(vec![
            (b"a".to_vec(), b"a3".to_vec()),
            (b"b".to_vec(), b"b3".to_vec()),
            (b"c".to_vec(), b"c3".to_vec()),
        ]);
        assert_eq!(
            <Storage<RocksEngine>>::check_key_ranges(&ranges, true),
            false
        );

        let ranges = make_ranges(vec![
            (b"a3".to_vec(), vec![]),
            (b"b3".to_vec(), vec![]),
            (b"c3".to_vec(), vec![]),
        ]);
        assert_eq!(
            <Storage<RocksEngine>>::check_key_ranges(&ranges, true),
            false
        );
    }

    #[test]
    fn test_raw_batch_scan() {
        let storage = TestStorageBuilder::new().build().unwrap();
        let (tx, rx) = channel();

        let test_data = vec![
            (b"a".to_vec(), b"aa".to_vec()),
            (b"a1".to_vec(), b"aa11".to_vec()),
            (b"a2".to_vec(), b"aa22".to_vec()),
            (b"a3".to_vec(), b"aa33".to_vec()),
            (b"b".to_vec(), b"bb".to_vec()),
            (b"b1".to_vec(), b"bb11".to_vec()),
            (b"b2".to_vec(), b"bb22".to_vec()),
            (b"b3".to_vec(), b"bb33".to_vec()),
            (b"c".to_vec(), b"cc".to_vec()),
            (b"c1".to_vec(), b"cc11".to_vec()),
            (b"c2".to_vec(), b"cc22".to_vec()),
            (b"c3".to_vec(), b"cc33".to_vec()),
            (b"d".to_vec(), b"dd".to_vec()),
            (b"d1".to_vec(), b"dd11".to_vec()),
            (b"d2".to_vec(), b"dd22".to_vec()),
            (b"d3".to_vec(), b"dd33".to_vec()),
            (b"e".to_vec(), b"ee".to_vec()),
            (b"e1".to_vec(), b"ee11".to_vec()),
            (b"e2".to_vec(), b"ee22".to_vec()),
            (b"e3".to_vec(), b"ee33".to_vec()),
        ];

        // Write key-value pairs in batch
        storage
            .async_raw_batch_put(
                Context::new(),
                "".to_string(),
                test_data.clone(),
                expect_ok_callback(tx.clone(), 0),
            )
            .unwrap();
        rx.recv().unwrap();

        // Verify pairs exist
        let keys = test_data.iter().map(|&(ref k, _)| k.clone()).collect();
        let results = test_data.into_iter().map(|(k, v)| Some((k, v))).collect();
        expect_multi_values(
            results,
            storage
                .async_raw_batch_get(Context::new(), "".to_string(), keys)
                .wait(),
        );

        let results = vec![
            Some((b"a".to_vec(), b"aa".to_vec())),
            Some((b"a1".to_vec(), b"aa11".to_vec())),
            Some((b"a2".to_vec(), b"aa22".to_vec())),
            Some((b"a3".to_vec(), b"aa33".to_vec())),
            Some((b"b".to_vec(), b"bb".to_vec())),
            Some((b"b1".to_vec(), b"bb11".to_vec())),
            Some((b"b2".to_vec(), b"bb22".to_vec())),
            Some((b"b3".to_vec(), b"bb33".to_vec())),
            Some((b"c".to_vec(), b"cc".to_vec())),
            Some((b"c1".to_vec(), b"cc11".to_vec())),
            Some((b"c2".to_vec(), b"cc22".to_vec())),
            Some((b"c3".to_vec(), b"cc33".to_vec())),
            Some((b"d".to_vec(), b"dd".to_vec())),
        ];
        let ranges: Vec<KeyRange> = vec![b"a".to_vec(), b"b".to_vec(), b"c".to_vec()]
            .into_iter()
            .map(|k| {
                let mut range = KeyRange::new();
                range.set_start_key(k);
                range
            })
            .collect();
        expect_multi_values(
            results,
            storage
                .async_raw_batch_scan(
                    Context::new(),
                    "".to_string(),
                    ranges.clone(),
                    5,
                    false,
                    false,
                )
                .wait(),
        );

        let results = vec![
            Some((b"a".to_vec(), vec![])),
            Some((b"a1".to_vec(), vec![])),
            Some((b"a2".to_vec(), vec![])),
            Some((b"a3".to_vec(), vec![])),
            Some((b"b".to_vec(), vec![])),
            Some((b"b1".to_vec(), vec![])),
            Some((b"b2".to_vec(), vec![])),
            Some((b"b3".to_vec(), vec![])),
            Some((b"c".to_vec(), vec![])),
            Some((b"c1".to_vec(), vec![])),
            Some((b"c2".to_vec(), vec![])),
            Some((b"c3".to_vec(), vec![])),
            Some((b"d".to_vec(), vec![])),
        ];
        expect_multi_values(
            results,
            storage
                .async_raw_batch_scan(
                    Context::new(),
                    "".to_string(),
                    ranges.clone(),
                    5,
                    true,
                    false,
                )
                .wait(),
        );

        let results = vec![
            Some((b"a".to_vec(), b"aa".to_vec())),
            Some((b"a1".to_vec(), b"aa11".to_vec())),
            Some((b"a2".to_vec(), b"aa22".to_vec())),
            Some((b"b".to_vec(), b"bb".to_vec())),
            Some((b"b1".to_vec(), b"bb11".to_vec())),
            Some((b"b2".to_vec(), b"bb22".to_vec())),
            Some((b"c".to_vec(), b"cc".to_vec())),
            Some((b"c1".to_vec(), b"cc11".to_vec())),
            Some((b"c2".to_vec(), b"cc22".to_vec())),
        ];
        expect_multi_values(
            results,
            storage
                .async_raw_batch_scan(
                    Context::new(),
                    "".to_string(),
                    ranges.clone(),
                    3,
                    false,
                    false,
                )
                .wait(),
        );

        let results = vec![
            Some((b"a".to_vec(), vec![])),
            Some((b"a1".to_vec(), vec![])),
            Some((b"a2".to_vec(), vec![])),
            Some((b"b".to_vec(), vec![])),
            Some((b"b1".to_vec(), vec![])),
            Some((b"b2".to_vec(), vec![])),
            Some((b"c".to_vec(), vec![])),
            Some((b"c1".to_vec(), vec![])),
            Some((b"c2".to_vec(), vec![])),
        ];
        expect_multi_values(
            results,
            storage
                .async_raw_batch_scan(Context::new(), "".to_string(), ranges, 3, true, false)
                .wait(),
        );

        let results = vec![
            Some((b"a2".to_vec(), b"aa22".to_vec())),
            Some((b"a1".to_vec(), b"aa11".to_vec())),
            Some((b"a".to_vec(), b"aa".to_vec())),
            Some((b"b2".to_vec(), b"bb22".to_vec())),
            Some((b"b1".to_vec(), b"bb11".to_vec())),
            Some((b"b".to_vec(), b"bb".to_vec())),
            Some((b"c2".to_vec(), b"cc22".to_vec())),
            Some((b"c1".to_vec(), b"cc11".to_vec())),
            Some((b"c".to_vec(), b"cc".to_vec())),
        ];
        let ranges: Vec<KeyRange> = vec![
            (b"a3".to_vec(), b"a".to_vec()),
            (b"b3".to_vec(), b"b".to_vec()),
            (b"c3".to_vec(), b"c".to_vec()),
        ]
        .into_iter()
        .map(|(s, e)| {
            let mut range = KeyRange::new();
            range.set_start_key(s);
            range.set_end_key(e);
            range
        })
        .collect();
        expect_multi_values(
            results,
            storage
                .async_raw_batch_scan(Context::new(), "".to_string(), ranges, 5, false, true)
                .wait(),
        );

        let results = vec![
            Some((b"c2".to_vec(), b"cc22".to_vec())),
            Some((b"c1".to_vec(), b"cc11".to_vec())),
            Some((b"b2".to_vec(), b"bb22".to_vec())),
            Some((b"b1".to_vec(), b"bb11".to_vec())),
            Some((b"a2".to_vec(), b"aa22".to_vec())),
            Some((b"a1".to_vec(), b"aa11".to_vec())),
        ];
        let ranges: Vec<KeyRange> = vec![b"c3".to_vec(), b"b3".to_vec(), b"a3".to_vec()]
            .into_iter()
            .map(|s| {
                let mut range = KeyRange::new();
                range.set_start_key(s);
                range
            })
            .collect();
        expect_multi_values(
            results,
            storage
                .async_raw_batch_scan(Context::new(), "".to_string(), ranges, 2, false, true)
                .wait(),
        );

        let results = vec![
            Some((b"a2".to_vec(), vec![])),
            Some((b"a1".to_vec(), vec![])),
            Some((b"a".to_vec(), vec![])),
            Some((b"b2".to_vec(), vec![])),
            Some((b"b1".to_vec(), vec![])),
            Some((b"b".to_vec(), vec![])),
            Some((b"c2".to_vec(), vec![])),
            Some((b"c1".to_vec(), vec![])),
            Some((b"c".to_vec(), vec![])),
        ];
        let ranges: Vec<KeyRange> = vec![
            (b"a3".to_vec(), b"a".to_vec()),
            (b"b3".to_vec(), b"b".to_vec()),
            (b"c3".to_vec(), b"c".to_vec()),
        ]
        .into_iter()
        .map(|(s, e)| {
            let mut range = KeyRange::new();
            range.set_start_key(s);
            range.set_end_key(e);
            range
        })
        .collect();
        expect_multi_values(
            results,
            storage
                .async_raw_batch_scan(Context::new(), "".to_string(), ranges, 5, true, true)
                .wait(),
        );
    }

    #[test]
    fn test_scan_lock() {
        let storage = TestStorageBuilder::new().build().unwrap();
        let (tx, rx) = channel();
        storage
            .async_prewrite(
                Context::new(),
                vec![
                    Mutation::Put((Key::from_raw(b"x"), b"foo".to_vec())),
                    Mutation::Put((Key::from_raw(b"y"), b"foo".to_vec())),
                    Mutation::Put((Key::from_raw(b"z"), b"foo".to_vec())),
                ],
                b"x".to_vec(),
                100,
                Options::default(),
                expect_ok_callback(tx.clone(), 0),
            )
            .unwrap();
        rx.recv().unwrap();
        storage
            .async_prewrite(
                Context::new(),
                vec![
                    Mutation::Put((Key::from_raw(b"a"), b"foo".to_vec())),
                    Mutation::Put((Key::from_raw(b"b"), b"foo".to_vec())),
                    Mutation::Put((Key::from_raw(b"c"), b"foo".to_vec())),
                ],
                b"c".to_vec(),
                101,
                Options::default(),
                expect_ok_callback(tx.clone(), 0),
            )
            .unwrap();
        rx.recv().unwrap();
        let (lock_a, lock_b, lock_c, lock_x, lock_y, lock_z) = (
            {
                let mut lock = LockInfo::new();
                lock.set_primary_lock(b"c".to_vec());
                lock.set_lock_version(101);
                lock.set_key(b"a".to_vec());
                lock
            },
            {
                let mut lock = LockInfo::new();
                lock.set_primary_lock(b"c".to_vec());
                lock.set_lock_version(101);
                lock.set_key(b"b".to_vec());
                lock
            },
            {
                let mut lock = LockInfo::new();
                lock.set_primary_lock(b"c".to_vec());
                lock.set_lock_version(101);
                lock.set_key(b"c".to_vec());
                lock
            },
            {
                let mut lock = LockInfo::new();
                lock.set_primary_lock(b"x".to_vec());
                lock.set_lock_version(100);
                lock.set_key(b"x".to_vec());
                lock
            },
            {
                let mut lock = LockInfo::new();
                lock.set_primary_lock(b"x".to_vec());
                lock.set_lock_version(100);
                lock.set_key(b"y".to_vec());
                lock
            },
            {
                let mut lock = LockInfo::new();
                lock.set_primary_lock(b"x".to_vec());
                lock.set_lock_version(100);
                lock.set_key(b"z".to_vec());
                lock
            },
        );
        storage
            .async_scan_locks(
                Context::new(),
                99,
                vec![],
                10,
                expect_value_callback(tx.clone(), 0, vec![]),
            )
            .unwrap();
        rx.recv().unwrap();
        storage
            .async_scan_locks(
                Context::new(),
                100,
                vec![],
                10,
                expect_value_callback(
                    tx.clone(),
                    0,
                    vec![lock_x.clone(), lock_y.clone(), lock_z.clone()],
                ),
            )
            .unwrap();
        rx.recv().unwrap();
        storage
            .async_scan_locks(
                Context::new(),
                100,
                b"a".to_vec(),
                10,
                expect_value_callback(
                    tx.clone(),
                    0,
                    vec![lock_x.clone(), lock_y.clone(), lock_z.clone()],
                ),
            )
            .unwrap();
        rx.recv().unwrap();
        storage
            .async_scan_locks(
                Context::new(),
                100,
                b"y".to_vec(),
                10,
                expect_value_callback(tx.clone(), 0, vec![lock_y.clone(), lock_z.clone()]),
            )
            .unwrap();
        rx.recv().unwrap();
        storage
            .async_scan_locks(
                Context::new(),
                101,
                vec![],
                10,
                expect_value_callback(
                    tx.clone(),
                    0,
                    vec![
                        lock_a.clone(),
                        lock_b.clone(),
                        lock_c.clone(),
                        lock_x.clone(),
                        lock_y.clone(),
                        lock_z.clone(),
                    ],
                ),
            )
            .unwrap();
        rx.recv().unwrap();
        storage
            .async_scan_locks(
                Context::new(),
                101,
                vec![],
                4,
                expect_value_callback(
                    tx.clone(),
                    0,
                    vec![
                        lock_a.clone(),
                        lock_b.clone(),
                        lock_c.clone(),
                        lock_x.clone(),
                    ],
                ),
            )
            .unwrap();
        rx.recv().unwrap();
        storage
            .async_scan_locks(
                Context::new(),
                101,
                b"b".to_vec(),
                4,
                expect_value_callback(
                    tx.clone(),
                    0,
                    vec![
                        lock_b.clone(),
                        lock_c.clone(),
                        lock_x.clone(),
                        lock_y.clone(),
                    ],
                ),
            )
            .unwrap();
        rx.recv().unwrap();
        storage
            .async_scan_locks(
                Context::new(),
                101,
                b"b".to_vec(),
                0,
                expect_value_callback(
                    tx.clone(),
                    0,
                    vec![
                        lock_b.clone(),
                        lock_c.clone(),
                        lock_x.clone(),
                        lock_y.clone(),
                        lock_z.clone(),
                    ],
                ),
            )
            .unwrap();
        rx.recv().unwrap();
    }

    #[test]
    fn test_resolve_lock() {
        use crate::storage::txn::RESOLVE_LOCK_BATCH_SIZE;

        let storage = TestStorageBuilder::new().build().unwrap();
        let (tx, rx) = channel();

        // These locks (transaction ts=99) are not going to be resolved.
        storage
            .async_prewrite(
                Context::new(),
                vec![
                    Mutation::Put((Key::from_raw(b"a"), b"foo".to_vec())),
                    Mutation::Put((Key::from_raw(b"b"), b"foo".to_vec())),
                    Mutation::Put((Key::from_raw(b"c"), b"foo".to_vec())),
                ],
                b"c".to_vec(),
                99,
                Options::default(),
                expect_ok_callback(tx.clone(), 0),
            )
            .unwrap();
        rx.recv().unwrap();

        let (lock_a, lock_b, lock_c) = (
            {
                let mut lock = LockInfo::new();
                lock.set_primary_lock(b"c".to_vec());
                lock.set_lock_version(99);
                lock.set_key(b"a".to_vec());
                lock
            },
            {
                let mut lock = LockInfo::new();
                lock.set_primary_lock(b"c".to_vec());
                lock.set_lock_version(99);
                lock.set_key(b"b".to_vec());
                lock
            },
            {
                let mut lock = LockInfo::new();
                lock.set_primary_lock(b"c".to_vec());
                lock.set_lock_version(99);
                lock.set_key(b"c".to_vec());
                lock
            },
        );

        // We should be able to resolve all locks for transaction ts=100 when there are this
        // many locks.
        let scanned_locks_coll = vec![
            1,
            RESOLVE_LOCK_BATCH_SIZE,
            RESOLVE_LOCK_BATCH_SIZE - 1,
            RESOLVE_LOCK_BATCH_SIZE + 1,
            RESOLVE_LOCK_BATCH_SIZE * 2,
            RESOLVE_LOCK_BATCH_SIZE * 2 - 1,
            RESOLVE_LOCK_BATCH_SIZE * 2 + 1,
        ];

        let is_rollback_coll = vec![
            false, // commit
            true,  // rollback
        ];
        let mut ts = 100;

        for scanned_locks in scanned_locks_coll {
            for is_rollback in &is_rollback_coll {
                let mut mutations = vec![];
                for i in 0..scanned_locks {
                    mutations.push(Mutation::Put((
                        Key::from_raw(format!("x{:08}", i).as_bytes()),
                        b"foo".to_vec(),
                    )));
                }

                storage
                    .async_prewrite(
                        Context::new(),
                        mutations,
                        b"x".to_vec(),
                        ts,
                        Options::default(),
                        expect_ok_callback(tx.clone(), 0),
                    )
                    .unwrap();
                rx.recv().unwrap();

                let mut txn_status = HashMap::default();
                txn_status.insert(
                    ts,
                    if *is_rollback {
                        0 // rollback
                    } else {
                        ts + 5 // commit, commit_ts = start_ts + 5
                    },
                );
                storage
                    .async_resolve_lock(
                        Context::new(),
                        txn_status,
                        expect_ok_callback(tx.clone(), 0),
                    )
                    .unwrap();
                rx.recv().unwrap();

                // All locks should be resolved except for a, b and c.
                storage
                    .async_scan_locks(
                        Context::new(),
                        ts,
                        vec![],
                        0,
                        expect_value_callback(
                            tx.clone(),
                            0,
                            vec![lock_a.clone(), lock_b.clone(), lock_c.clone()],
                        ),
                    )
                    .unwrap();
                rx.recv().unwrap();

                ts += 10;
            }
        }
    }
}<|MERGE_RESOLUTION|>--- conflicted
+++ resolved
@@ -34,20 +34,11 @@
 
 use rocksdb::DB;
 
-<<<<<<< HEAD
-use raftstore::store::engine::IterOption;
-use server::readpool::{self, ReadPool};
-use server::ServerRaftStoreRouter;
-use util;
-use util::collections::HashMap;
-=======
 use crate::raftstore::store::engine::IterOption;
 use crate::server::readpool::{self, ReadPool};
 use crate::server::ServerRaftStoreRouter;
 use crate::util;
 use crate::util::collections::HashMap;
-use crate::util::worker::{self, Builder, ScheduleError, Worker};
->>>>>>> 074f2d2f
 
 use self::gc_worker::GCWorker;
 use self::metrics::*;
@@ -573,27 +564,9 @@
             return;
         }
 
-<<<<<<< HEAD
         self.sched.shutdown();
         if let Err(e) = self.gc_worker.stop() {
             error!("Failed to stop gc_worker: {:?}", e);
-=======
-        // This is the last reference of the storage. Now all its references are dropped. Stop and
-        // destroy the storage now.
-        let mut worker = self.worker.lock().unwrap();
-        if let Err(e) = worker.schedule(Msg::Quit) {
-            error!("Failed to ask scheduler to quit"; "err" => ?e);
-        }
-
-        let h = worker.stop().unwrap();
-        if let Err(e) = h.join() {
-            error!("Failed to join sched_handle"; "err" => ?e);
-        }
-
-        let r = self.gc_worker.stop();
-        if let Err(e) = r {
-            error!("Failed to stop gc_worker:"; "err" => ?e);
->>>>>>> 074f2d2f
         }
 
         info!("Storage stopped.");
