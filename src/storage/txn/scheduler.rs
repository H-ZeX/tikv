// Copyright 2016 PingCAP, Inc.
//
// Licensed under the Apache License, Version 2.0 (the "License");
// you may not use this file except in compliance with the License.
// You may obtain a copy of the License at
//
//     http://www.apache.org/licenses/LICENSE-2.0
//
// Unless required by applicable law or agreed to in writing, software
// distributed under the License is distributed on an "AS IS" BASIS,
// See the License for the specific language governing permissions and
// limitations under the License.

//! Scheduler which schedules the execution of `storage::Command`s.
//!
//! There is one scheduler for each store. It receives commands from clients, executes them against
//! the MVCC layer storage engine.
//!
//! Logically, the data organization hierarchy from bottom to top is row -> region -> store ->
//! database. But each region is replicated onto N stores for reliability, the replicas form a Raft
//! group, one of which acts as the leader. When the client read or write a row, the command is
//! sent to the scheduler which is on the region leader's store.
//!
//! Scheduler runs in a single-thread event loop, but command executions are delegated to a pool of
//! worker thread.
//!
//! Scheduler keeps track of all the running commands and uses latches to ensure serialized access
//! to the overlapping rows involved in concurrent commands. But note that scheduler only ensures
//! serialized access to the overlapping rows at command level, but a transaction may consist of
//! multiple commands, therefore conflicts may happen at transaction level. Transaction semantics
//! is ensured by the transaction protocol implemented in the client library, which is transparent
//! to the scheduler.

use std::fmt::{self, Debug, Display, Formatter};
use std::sync::atomic::{AtomicU64, AtomicUsize, Ordering};
use std::sync::{Arc, Mutex};
use std::u64;

use kvproto::kvrpcpb::CommandPri;
use prometheus::HistogramTimer;

<<<<<<< HEAD
use storage::engine::Result as EngineResult;
use storage::Key;
use storage::{Command, Engine, Error as StorageError, StorageCb};
use util::collections::HashMap;
use util::threadpool::{self, ThreadPool, ThreadPoolBuilder};
=======
use crate::storage::engine::Result as EngineResult;
use crate::storage::Key;
use crate::storage::{Command, Engine, Error as StorageError, StorageCb};
use crate::util::collections::HashMap;
use crate::util::threadpool::{ThreadPool, ThreadPoolBuilder};
use crate::util::worker::{self, Runnable};
>>>>>>> 074f2d2f

use super::latch::{Latches, Lock};
use super::process::{
    execute_callback, Executor, MsgScheduler, ProcessResult, SchedContext, SchedContextFactory,
    Task,
};
use super::Error;
use storage::metrics::*;
use util::worker::ScheduleError;

const TASKS_SLOTS_NUM: usize = 10240;

/// Message types for the scheduler event loop.
pub enum Msg {
    Quit,
    RawCmd {
        cmd: Command,
        cb: StorageCb,
    },
    ReadFinished {
        cid: u64,
        pr: ProcessResult,
        tag: &'static str,
    },
    WriteFinished {
        cid: u64,
        pr: ProcessResult,
        result: EngineResult<()>,
        tag: &'static str,
    },
    FinishedWithErr {
        cid: u64,
        err: Error,
        tag: &'static str,
    },
}

/// Debug for messages.
impl Debug for Msg {
    fn fmt(&self, f: &mut Formatter) -> fmt::Result {
        write!(f, "{}", self)
    }
}

/// Display for messages.
impl Display for Msg {
    fn fmt(&self, f: &mut Formatter) -> fmt::Result {
        match *self {
            Msg::Quit => write!(f, "Quit"),
            Msg::RawCmd { ref cmd, .. } => write!(f, "RawCmd {:?}", cmd),
            Msg::ReadFinished { cid, .. } => write!(f, "ReadFinished [cid={}]", cid),
            Msg::WriteFinished { cid, .. } => write!(f, "WriteFinished [cid={}]", cid),
            Msg::FinishedWithErr { cid, .. } => write!(f, "FinishedWithErr [cid={}]", cid),
        }
    }
}

// It stores context of a task.
struct TaskContext {
    lock: Lock,
    cb: StorageCb,
    write_bytes: usize,
    tag: &'static str,
    // How long it waits on latches.
    latch_timer: Option<HistogramTimer>,
    // Total duration of a command.
    _cmd_timer: HistogramTimer,
}

impl TaskContext {
    fn new(lock: Lock, cb: StorageCb, cmd: &Command) -> TaskContext {
        let write_bytes = if lock.is_write_lock() {
            cmd.write_bytes()
        } else {
            0
        };

        TaskContext {
            lock,
            cb,
            write_bytes,
            tag: cmd.tag(),
            latch_timer: Some(
                SCHED_LATCH_HISTOGRAM_VEC
                    .with_label_values(&[cmd.tag()])
                    .start_coarse_timer(),
            ),
            _cmd_timer: SCHED_HISTOGRAM_VEC
                .with_label_values(&[cmd.tag()])
                .start_coarse_timer(),
        }
    }

    fn on_schedule(&mut self) {
        self.latch_timer.take();
    }
}

<<<<<<< HEAD
struct SchedulerInner<E: Engine> {
    // cid -> Task
    pending_tasks: Vec<Mutex<HashMap<u64, Task>>>,
=======
/// Scheduler which schedules the execution of `storage::Command`s.
pub struct Scheduler<E: Engine> {
    engine: E,

    /// cid -> Task
    pending_tasks: HashMap<u64, Task>,
>>>>>>> 074f2d2f

    // cid -> TaskContext
    task_contexts: Vec<Mutex<HashMap<u64, TaskContext>>>,

    // cmd id generator
    id_alloc: AtomicU64,

    // write concurrency control
    latches: Latches,

    // TODO: Dynamically calculate this value according to processing
<<<<<<< HEAD
    // speed of recent write requests.
    sched_pending_write_threshold: AtomicUsize,
=======
    /// speed of recent write requests.
    sched_pending_write_threshold: usize,
>>>>>>> 074f2d2f

    // worker pool
    worker_scheduler: threadpool::Scheduler<SchedContext<E>>,

    // high priority commands will be delivered to this pool
    high_priority_scheduler: threadpool::Scheduler<SchedContext<E>>,

    // used to control write flow
    running_write_bytes: AtomicUsize,
}

#[inline]
fn id_index(cid: u64) -> usize {
    cid as usize % TASKS_SLOTS_NUM
}

impl<E: Engine> SchedulerInner<E> {
    /// Generates the next command ID.
    fn gen_id(&self) -> u64 {
        let id = self.id_alloc.fetch_add(1, Ordering::AcqRel);
        id + 1
    }

    fn dequeue_task(&self, cid: u64) -> Task {
        let task = self.pending_tasks[id_index(cid)]
            .lock()
            .unwrap()
            .remove(&cid)
            .unwrap();
        assert_eq!(task.cid, cid);
        task
    }

    fn enqueue_task(&self, task: Task, callback: StorageCb) {
        let cid = task.cid;

        let tctx = {
            let cmd = task.cmd();
            let lock = self.gen_lock(cmd);
            TaskContext::new(lock, callback, cmd)
        };

        let running_write_bytes = self
            .running_write_bytes
            .fetch_add(tctx.write_bytes, Ordering::AcqRel) as i64;
        SCHED_WRITING_BYTES_GAUGE.set(running_write_bytes + tctx.write_bytes as i64);

        if self.pending_tasks[id_index(cid)]
            .lock()
            .unwrap()
            .insert(cid, task)
            .is_some()
        {
            panic!("command cid={} shouldn't exist", cid);
        }
        SCHED_CONTEX_GAUGE.set(self.pending_tasks.len() as i64);
        if self.task_contexts[id_index(cid)]
            .lock()
            .unwrap()
            .insert(cid, tctx)
            .is_some()
        {
            panic!("TaskContext cid={} shouldn't exist", cid);
        }
    }

    fn dequeue_task_context(&self, cid: u64) -> TaskContext {
        let tctx = self.task_contexts[id_index(cid)]
            .lock()
            .unwrap()
            .remove(&cid)
            .unwrap();

        let running_write_bytes = self
            .running_write_bytes
            .fetch_sub(tctx.write_bytes, Ordering::AcqRel) as i64;
        SCHED_WRITING_BYTES_GAUGE.set(running_write_bytes - tctx.write_bytes as i64);
        SCHED_CONTEX_GAUGE.set(self.pending_tasks.len() as i64);

        tctx
    }

    fn too_busy(&self) -> bool {
        fail_point!("txn_scheduler_busy", |_| true);
        self.running_write_bytes.load(Ordering::Acquire)
            >= self.sched_pending_write_threshold.load(Ordering::Acquire)
    }

    /// Generates the lock for a command.
    ///
    /// Basically, read-only commands require no latches, write commands require latches hashed
    /// by the referenced keys.
    fn gen_lock(&self, cmd: &Command) -> Lock {
        gen_command_lock(&self.latches, cmd)
    }

    /// Tries to acquire all the required latches for a command.
    ///
<<<<<<< HEAD
    /// Returns `Some(TaskContext)` if successful; returns `None` otherwise.
    fn acquire_lock(&self, cid: u64) -> bool {
        let mut task_contexts = self.task_contexts[id_index(cid)].lock().unwrap();
        let tctx = task_contexts.get_mut(&cid).unwrap();
        let acquired = self.latches.acquire(&mut tctx.lock, cid);
        tctx.on_schedule();
        acquired
    }
}

#[derive(Clone)]
struct InnerWrapper<E: Engine> {
    engine: E,
    inner: Arc<SchedulerInner<E>>,
}

/// Scheduler which schedules the execution of `storage::Command`s.
#[derive(Clone)]
pub struct Scheduler<E: Engine> {
    inner: InnerWrapper<E>,
    // worker pool
    worker_pool: Arc<Mutex<ThreadPool<SchedContext<E>>>>,

    // high priority commands will be delivered to this pool
    high_priority_pool: Arc<Mutex<ThreadPool<SchedContext<E>>>>,
}

impl<E: Engine> Scheduler<E> {
    /// Creates a scheduler.
    pub fn new(
        engine: E,
        concurrency: usize,
        worker_pool_size: usize,
        sched_pending_write_threshold: usize,
    ) -> Self {
        let factory = SchedContextFactory::new(engine.clone());
        let mut pending_tasks = Vec::with_capacity(TASKS_SLOTS_NUM);
        let mut task_contexts = Vec::with_capacity(TASKS_SLOTS_NUM);
        for _ in 0..TASKS_SLOTS_NUM {
            pending_tasks.push(Mutex::new(Default::default()));
            task_contexts.push(Mutex::new(Default::default()));
        }
        let worker_pool = ThreadPoolBuilder::new(thd_name!("sched-worker-pool"), factory.clone())
            .thread_count(worker_pool_size)
            .build();
        let high_priority_pool =
            ThreadPoolBuilder::new(thd_name!("sched-high-pri-pool"), factory).build();

        let inner = Arc::new(SchedulerInner {
            pending_tasks,
            task_contexts,
            id_alloc: AtomicU64::new(0),
            latches: Latches::new(concurrency),
            running_write_bytes: AtomicUsize::new(0),
            sched_pending_write_threshold: AtomicUsize::new(sched_pending_write_threshold),
            worker_scheduler: worker_pool.scheduler(),
            high_priority_scheduler: high_priority_pool.scheduler(),
        });

        Scheduler {
            inner: InnerWrapper { engine, inner },
            worker_pool: Arc::new(Mutex::new(worker_pool)),
            high_priority_pool: Arc::new(Mutex::new(high_priority_pool)),
        }
    }

    pub fn run_cmd(&self, cmd: Command, callback: StorageCb) {
        self.inner.on_receive_new_cmd(cmd, callback);
    }

    pub fn shutdown(&mut self) {
        if let Err(e) = self.worker_pool.lock().unwrap().stop() {
            error!("scheduler run err when worker pool stop:{:?}", e);
        }
        if let Err(e) = self.high_priority_pool.lock().unwrap().stop() {
            error!("scheduler run err when high priority pool stop:{:?}", e);
        }
        info!("scheduler stopped");
    }
}

impl<E: Engine> InnerWrapper<E> {
    pub fn fetch_executor(&self, priority: CommandPri) -> Executor<E, Self> {
        let scheduler = match priority {
            CommandPri::Low | CommandPri::Normal => self.inner.worker_scheduler.clone(),
            CommandPri::High => self.inner.high_priority_scheduler.clone(),
        };
        Executor::new(self.clone(), scheduler)
    }

    /// Releases all the latches held by a command.
    fn release_lock(&self, lock: &Lock, cid: u64) {
        let wakeup_list = self.inner.latches.release(lock, cid);
        for wcid in wakeup_list {
            self.try_to_wake_up(wcid);
        }
    }

    fn schedule_command(&self, cmd: Command, callback: StorageCb) {
        let cid = self.inner.gen_id();
        debug!("received new command, cid={}, cmd={}", cid, cmd);
=======
    /// Note that once a command is ready to execute, the snapshot is always up-to-date during the
    /// execution because 1) all the conflicting commands (if any) must be in the waiting queues;
    /// 2) there may be non-conflicitng commands running concurrently, but it doesn't matter.
    fn schedule_command(&mut self, cmd: Command, callback: StorageCb) {
        let cid = self.gen_id();
        debug!("received new command"; "cid" => cid, "cmd" => %cmd);
>>>>>>> 074f2d2f

        let tag = cmd.tag();
        let priority_tag = cmd.priority_tag();
        let task = Task::new(cid, cmd);
        // TODO: enqueue_task should return an reference of the tctx.
        self.inner.enqueue_task(task, callback);
        self.try_to_wake_up(cid);

        SCHED_STAGE_COUNTER_VEC
            .with_label_values(&[tag, "new"])
            .inc();
        SCHED_COMMANDS_PRI_COUNTER_VEC
            .with_label_values(&[priority_tag])
            .inc();
    }

    /// Tries to acquire all the necessary latches. If all the necessary latches are acquired,
    /// the method initiates a get snapshot operation for furthur processing.
    fn try_to_wake_up(&self, cid: u64) {
        let wake = self.inner.acquire_lock(cid);
        if wake {
            self.get_snapshot(cid);
        }
    }

    fn on_receive_new_cmd(&self, cmd: Command, callback: StorageCb) {
        // write flow control
        if cmd.need_flow_control() && self.inner.too_busy() {
            SCHED_TOO_BUSY_COUNTER_VEC
                .with_label_values(&[cmd.tag()])
                .inc();
            execute_callback(
                callback,
                ProcessResult::Failed {
                    err: StorageError::SchedTooBusy,
                },
            );
            return;
        }
        self.schedule_command(cmd, callback);
    }

    /// Initiates an async operation to get a snapshot from the storage engine, then posts a
    /// `SnapshotFinished` message back to the event loop when it finishes.
    fn get_snapshot(&self, cid: u64) {
        let task = self.inner.dequeue_task(cid);
        let tag = task.tag;
        let ctx = task.context().clone();
        let executor = self.fetch_executor(task.priority());

        let cb = box move |(cb_ctx, snapshot)| {
            executor.execute(cb_ctx, snapshot, task);
        };
        if let Err(e) = self.engine.async_snapshot(&ctx, cb) {
            SCHED_STAGE_COUNTER_VEC
                .with_label_values(&[tag, "async_snapshot_err"])
                .inc();

            error!("engine async_snapshot failed"; "err" => ?e);
            self.finish_with_err(cid, e.into());
        } else {
            SCHED_STAGE_COUNTER_VEC
                .with_label_values(&[tag, "snapshot"])
                .inc();
        }
    }

    /// Calls the callback with an error.
<<<<<<< HEAD
    fn finish_with_err(&self, cid: u64, err: Error) {
        debug!("command cid={}, finished with error", cid);
        let tctx = self.inner.dequeue_task_context(cid);
=======
    fn finish_with_err(&mut self, cid: u64, err: Error) {
        debug!("command finished with error"; "cid" => cid);
        let tctx = self.dequeue_task_context(cid);
>>>>>>> 074f2d2f

        SCHED_STAGE_COUNTER_VEC
            .with_label_values(&[tctx.tag, "error"])
            .inc();

        let pr = ProcessResult::Failed {
            err: StorageError::from(err),
        };
        execute_callback(tctx.cb, pr);

        self.release_lock(&tctx.lock, cid);
    }

    /// Event handler for the success of read.
    ///
    /// If a next command is present, continues to execute; otherwise, delivers the result to the
    /// callback.
    fn on_read_finished(&self, cid: u64, pr: ProcessResult, tag: &str) {
        SCHED_STAGE_COUNTER_VEC
            .with_label_values(&[tag, "read_finish"])
            .inc();

<<<<<<< HEAD
        debug!("read command(cid={}) finished", cid);
        let tctx = self.inner.dequeue_task_context(cid);
=======
        debug!("read command finished"; "cid" => cid);
        let tctx = self.dequeue_task_context(cid);
>>>>>>> 074f2d2f
        if let ProcessResult::NextCommand { cmd } = pr {
            SCHED_STAGE_COUNTER_VEC
                .with_label_values(&[tag, "next_cmd"])
                .inc();
            self.schedule_command(cmd, tctx.cb);
        } else {
            execute_callback(tctx.cb, pr);
        }

        self.release_lock(&tctx.lock, cid);
    }

    /// Event handler for the success of write.
    fn on_write_finished(&self, cid: u64, pr: ProcessResult, result: EngineResult<()>, tag: &str) {
        SCHED_STAGE_COUNTER_VEC
            .with_label_values(&[tag, "write_finish"])
            .inc();

<<<<<<< HEAD
        debug!("write finished for command, cid={}", cid);
        let tctx = self.inner.dequeue_task_context(cid);
=======
        debug!("write finished for command"; "cid" => cid);
        let tctx = self.dequeue_task_context(cid);
>>>>>>> 074f2d2f
        let pr = match result {
            Ok(()) => pr,
            Err(e) => ProcessResult::Failed {
                err: crate::storage::Error::from(e),
            },
        };
        if let ProcessResult::NextCommand { cmd } = pr {
            SCHED_STAGE_COUNTER_VEC
                .with_label_values(&[tag, "next_cmd"])
                .inc();
            self.schedule_command(cmd, tctx.cb);
        } else {
            execute_callback(tctx.cb, pr);
        }

        self.release_lock(&tctx.lock, cid);
    }
}

impl<E: Engine> MsgScheduler for InnerWrapper<E> {
    fn on_msg(&self, task: Msg) -> ::std::result::Result<(), ScheduleError<Msg>> {
        match task {
            Msg::ReadFinished { cid, tag, pr } => self.on_read_finished(cid, pr, tag),
            Msg::WriteFinished {
                cid,
                tag,
                pr,
                result,
            } => self.on_write_finished(cid, pr, result, tag),
            Msg::FinishedWithErr { cid, err, .. } => self.finish_with_err(cid, err),
            _ => unreachable!(),
        }
<<<<<<< HEAD
        Ok(())
=======
    }

    fn shutdown(&mut self) {
        if let Err(e) = self.worker_pool.stop() {
            error!("scheduler run err when worker pool stop"; "err" => ?e);
        }
        if let Err(e) = self.high_priority_pool.stop() {
            error!("scheduler run err when high priority pool stop"; "err" => ?e);
        }
        info!("scheduler stopped");
>>>>>>> 074f2d2f
    }
}

fn gen_command_lock(latches: &Latches, cmd: &Command) -> Lock {
    match *cmd {
        Command::Prewrite { ref mutations, .. } => {
            let keys: Vec<&Key> = mutations.iter().map(|x| x.key()).collect();
            latches.gen_lock(&keys)
        }
        Command::ResolveLock { ref key_locks, .. } => {
            let keys: Vec<&Key> = key_locks.iter().map(|x| &x.0).collect();
            latches.gen_lock(&keys)
        }
        Command::Commit { ref keys, .. } | Command::Rollback { ref keys, .. } => {
            latches.gen_lock(keys)
        }
        Command::Cleanup { ref key, .. } => latches.gen_lock(&[key]),
        Command::Pause { ref keys, .. } => latches.gen_lock(keys),
        _ => Lock::new(vec![]),
    }
}

#[cfg(test)]
mod tests {
    use super::*;
    use crate::storage::mvcc;
    use crate::storage::txn::latch::*;
    use crate::storage::{Command, Key, Mutation, Options};
    use crate::util::collections::HashMap;
    use kvproto::kvrpcpb::Context;

    #[test]
    fn test_command_latches() {
        let mut temp_map = HashMap::default();
        temp_map.insert(10, 20);
        let readonly_cmds = vec![
            Command::ScanLock {
                ctx: Context::new(),
                max_ts: 5,
                start_key: None,
                limit: 0,
            },
            Command::ResolveLock {
                ctx: Context::new(),
                txn_status: temp_map.clone(),
                scan_key: None,
                key_locks: vec![],
            },
            Command::MvccByKey {
                ctx: Context::new(),
                key: Key::from_raw(b"k"),
            },
            Command::MvccByStartTs {
                ctx: Context::new(),
                start_ts: 25,
            },
        ];
        let write_cmds = vec![
            Command::Prewrite {
                ctx: Context::new(),
                mutations: vec![Mutation::Put((Key::from_raw(b"k"), b"v".to_vec()))],
                primary: b"k".to_vec(),
                start_ts: 10,
                options: Options::default(),
            },
            Command::Commit {
                ctx: Context::new(),
                keys: vec![Key::from_raw(b"k")],
                lock_ts: 10,
                commit_ts: 20,
            },
            Command::Cleanup {
                ctx: Context::new(),
                key: Key::from_raw(b"k"),
                start_ts: 10,
            },
            Command::Rollback {
                ctx: Context::new(),
                keys: vec![Key::from_raw(b"k")],
                start_ts: 10,
            },
            Command::ResolveLock {
                ctx: Context::new(),
                txn_status: temp_map.clone(),
                scan_key: None,
                key_locks: vec![(
                    Key::from_raw(b"k"),
                    mvcc::Lock::new(mvcc::LockType::Put, b"k".to_vec(), 10, 20, None),
                )],
            },
        ];

        let latches = Latches::new(1024);
        let write_locks: Vec<Lock> = write_cmds
            .into_iter()
            .enumerate()
            .map(|(id, cmd)| {
                let mut lock = gen_command_lock(&latches, &cmd);
                assert_eq!(latches.acquire(&mut lock, id as u64), id == 0);
                lock
            })
            .collect();

        for (id, cmd) in readonly_cmds.iter().enumerate() {
            let mut lock = gen_command_lock(&latches, cmd);
            assert!(latches.acquire(&mut lock, id as u64));
        }

        // acquire/release locks one by one.
        let max_id = write_locks.len() as u64 - 1;
        for (id, mut lock) in write_locks.into_iter().enumerate() {
            let id = id as u64;
            if id != 0 {
                assert!(latches.acquire(&mut lock, id));
            }
            let unlocked = latches.release(&lock, id);
            if id as u64 == max_id {
                assert!(unlocked.is_empty());
            } else {
                assert_eq!(unlocked, vec![id + 1]);
            }
        }
    }
}<|MERGE_RESOLUTION|>--- conflicted
+++ resolved
@@ -39,29 +39,18 @@
 use kvproto::kvrpcpb::CommandPri;
 use prometheus::HistogramTimer;
 
-<<<<<<< HEAD
-use storage::engine::Result as EngineResult;
-use storage::Key;
-use storage::{Command, Engine, Error as StorageError, StorageCb};
-use util::collections::HashMap;
-use util::threadpool::{self, ThreadPool, ThreadPoolBuilder};
-=======
 use crate::storage::engine::Result as EngineResult;
-use crate::storage::Key;
-use crate::storage::{Command, Engine, Error as StorageError, StorageCb};
+use crate::storage::{Command, Engine, Error as StorageError, StorageCb, Key};
 use crate::util::collections::HashMap;
-use crate::util::threadpool::{ThreadPool, ThreadPoolBuilder};
-use crate::util::worker::{self, Runnable};
->>>>>>> 074f2d2f
-
-use super::latch::{Latches, Lock};
-use super::process::{
+use crate::util::threadpool::{self, ThreadPool, ThreadPoolBuilder};
+use crate::storage::txn::latch::{Latches, Lock};
+use crate::storage::txn::process::{
     execute_callback, Executor, MsgScheduler, ProcessResult, SchedContext, SchedContextFactory,
     Task,
 };
-use super::Error;
-use storage::metrics::*;
-use util::worker::ScheduleError;
+use crate::storage::txn::Error;
+use crate::storage::metrics::*;
+use crate::util::worker::ScheduleError;
 
 const TASKS_SLOTS_NUM: usize = 10240;
 
@@ -151,18 +140,9 @@
     }
 }
 
-<<<<<<< HEAD
 struct SchedulerInner<E: Engine> {
     // cid -> Task
     pending_tasks: Vec<Mutex<HashMap<u64, Task>>>,
-=======
-/// Scheduler which schedules the execution of `storage::Command`s.
-pub struct Scheduler<E: Engine> {
-    engine: E,
-
-    /// cid -> Task
-    pending_tasks: HashMap<u64, Task>,
->>>>>>> 074f2d2f
 
     // cid -> TaskContext
     task_contexts: Vec<Mutex<HashMap<u64, TaskContext>>>,
@@ -174,13 +154,8 @@
     latches: Latches,
 
     // TODO: Dynamically calculate this value according to processing
-<<<<<<< HEAD
     // speed of recent write requests.
     sched_pending_write_threshold: AtomicUsize,
-=======
-    /// speed of recent write requests.
-    sched_pending_write_threshold: usize,
->>>>>>> 074f2d2f
 
     // worker pool
     worker_scheduler: threadpool::Scheduler<SchedContext<E>>,
@@ -279,7 +254,6 @@
 
     /// Tries to acquire all the required latches for a command.
     ///
-<<<<<<< HEAD
     /// Returns `Some(TaskContext)` if successful; returns `None` otherwise.
     fn acquire_lock(&self, cid: u64) -> bool {
         let mut task_contexts = self.task_contexts[id_index(cid)].lock().unwrap();
@@ -381,14 +355,6 @@
     fn schedule_command(&self, cmd: Command, callback: StorageCb) {
         let cid = self.inner.gen_id();
         debug!("received new command, cid={}, cmd={}", cid, cmd);
-=======
-    /// Note that once a command is ready to execute, the snapshot is always up-to-date during the
-    /// execution because 1) all the conflicting commands (if any) must be in the waiting queues;
-    /// 2) there may be non-conflicitng commands running concurrently, but it doesn't matter.
-    fn schedule_command(&mut self, cmd: Command, callback: StorageCb) {
-        let cid = self.gen_id();
-        debug!("received new command"; "cid" => cid, "cmd" => %cmd);
->>>>>>> 074f2d2f
 
         let tag = cmd.tag();
         let priority_tag = cmd.priority_tag();
@@ -447,7 +413,7 @@
                 .with_label_values(&[tag, "async_snapshot_err"])
                 .inc();
 
-            error!("engine async_snapshot failed"; "err" => ?e);
+            error!("engine async_snapshot failed, err: {:?}", e);
             self.finish_with_err(cid, e.into());
         } else {
             SCHED_STAGE_COUNTER_VEC
@@ -457,15 +423,9 @@
     }
 
     /// Calls the callback with an error.
-<<<<<<< HEAD
     fn finish_with_err(&self, cid: u64, err: Error) {
         debug!("command cid={}, finished with error", cid);
         let tctx = self.inner.dequeue_task_context(cid);
-=======
-    fn finish_with_err(&mut self, cid: u64, err: Error) {
-        debug!("command finished with error"; "cid" => cid);
-        let tctx = self.dequeue_task_context(cid);
->>>>>>> 074f2d2f
 
         SCHED_STAGE_COUNTER_VEC
             .with_label_values(&[tctx.tag, "error"])
@@ -488,13 +448,8 @@
             .with_label_values(&[tag, "read_finish"])
             .inc();
 
-<<<<<<< HEAD
         debug!("read command(cid={}) finished", cid);
         let tctx = self.inner.dequeue_task_context(cid);
-=======
-        debug!("read command finished"; "cid" => cid);
-        let tctx = self.dequeue_task_context(cid);
->>>>>>> 074f2d2f
         if let ProcessResult::NextCommand { cmd } = pr {
             SCHED_STAGE_COUNTER_VEC
                 .with_label_values(&[tag, "next_cmd"])
@@ -513,17 +468,12 @@
             .with_label_values(&[tag, "write_finish"])
             .inc();
 
-<<<<<<< HEAD
         debug!("write finished for command, cid={}", cid);
         let tctx = self.inner.dequeue_task_context(cid);
-=======
-        debug!("write finished for command"; "cid" => cid);
-        let tctx = self.dequeue_task_context(cid);
->>>>>>> 074f2d2f
         let pr = match result {
             Ok(()) => pr,
             Err(e) => ProcessResult::Failed {
-                err: crate::storage::Error::from(e),
+                err: StorageError::from(e),
             },
         };
         if let ProcessResult::NextCommand { cmd } = pr {
@@ -552,20 +502,7 @@
             Msg::FinishedWithErr { cid, err, .. } => self.finish_with_err(cid, err),
             _ => unreachable!(),
         }
-<<<<<<< HEAD
         Ok(())
-=======
-    }
-
-    fn shutdown(&mut self) {
-        if let Err(e) = self.worker_pool.stop() {
-            error!("scheduler run err when worker pool stop"; "err" => ?e);
-        }
-        if let Err(e) = self.high_priority_pool.stop() {
-            error!("scheduler run err when high priority pool stop"; "err" => ?e);
-        }
-        info!("scheduler stopped");
->>>>>>> 074f2d2f
     }
 }
 
@@ -591,11 +528,11 @@
 #[cfg(test)]
 mod tests {
     use super::*;
-    use crate::storage::mvcc;
-    use crate::storage::txn::latch::*;
-    use crate::storage::{Command, Key, Mutation, Options};
-    use crate::util::collections::HashMap;
     use kvproto::kvrpcpb::Context;
+    use storage::mvcc;
+    use storage::txn::latch::*;
+    use storage::{Command, Key, Mutation, Options};
+    use util::collections::HashMap;
 
     #[test]
     fn test_command_latches() {
