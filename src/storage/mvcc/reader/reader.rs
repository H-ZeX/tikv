--- conflicted
+++ resolved
@@ -623,14 +623,8 @@
             cf_opts.add_table_properties_collector_factory("tikv.test-collector", f);
         }
         let cfs_opts = vec![
-<<<<<<< HEAD
-            CFOptions::new(CF_DEFAULT, rocksdb::ColumnFamilyOptions::new()),
-            CFOptions::new(CF_LOCK, rocksdb::ColumnFamilyOptions::new()),
-=======
             CFOptions::new(CF_DEFAULT, ColumnFamilyOptions::new()),
-            CFOptions::new(CF_RAFT, ColumnFamilyOptions::new()),
             CFOptions::new(CF_LOCK, ColumnFamilyOptions::new()),
->>>>>>> 5a3ced50
             CFOptions::new(CF_WRITE, cf_opts),
         ];
         Arc::new(rocksdb_util::new_engine_opt(path, db_opts, cfs_opts).unwrap())
