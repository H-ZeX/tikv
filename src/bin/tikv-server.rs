// Copyright 2016 PingCAP, Inc.
//
// Licensed under the Apache License, Version 2.0 (the "License");
// you may not use this file except in compliance with the License.
// You may obtain a copy of the License at
//
//     http://www.apache.org/licenses/LICENSE-2.0
//
// Unless required by applicable law or agreed to in writing, software
// distributed under the License is distributed on an "AS IS" BASIS,
// See the License for the specific language governing permissions and
// limitations under the License.

#![feature(slice_patterns)]
#![feature(proc_macro_hygiene)]

#[macro_use(
    kv,
    slog_kv,
    slog_error,
    slog_warn,
    slog_info,
    slog_log,
    slog_record,
    slog_b,
    slog_record_static
)]
extern crate slog;
#[macro_use]
extern crate slog_global;

#[cfg(unix)]
#[macro_use]
mod util;
use crate::util::setup::*;
use crate::util::signal_handler;

use std::fs::File;
use std::path::Path;
use std::process;
use std::sync::atomic::Ordering;
use std::sync::Arc;
use std::thread::JoinHandle;
use std::time::Duration;
use std::usize;

use clap::{crate_authors, crate_version, App, Arg};
use fs2::FileExt;

use tikv::config::{check_and_persist_critical_config, TiKvConfig};
use tikv::coprocessor;
use tikv::import::{ImportSSTService, SSTImporter};
use tikv::pd::{PdClient, RpcClient};
use tikv::raftstore::coprocessor::{CoprocessorHost, RegionInfoAccessor};
use tikv::raftstore::store::fsm;
use tikv::raftstore::store::{new_compaction_listener, Engines, SnapManagerBuilder};
use tikv::server::readpool::ReadPool;
use tikv::server::resolve;
use tikv::server::status_server::StatusServer;
use tikv::server::transport::ServerRaftStoreRouter;
use tikv::server::{create_raft_storage, Node, Server, DEFAULT_CLUSTER_ID};
use tikv::storage::{self, AutoGCConfig, DEFAULT_ROCKSDB_SUB_DIR};
use tikv::util::rocksdb_util::metrics_flusher::{MetricsFlusher, DEFAULT_FLUSHER_INTERVAL};
use tikv::util::security::{self, SecurityManager};
use tikv::util::time::Monitor;
use tikv::util::worker::{Builder, FutureWorker};
use tikv::util::{self as tikv_util, check_environment_variables, rocksdb_util};

const RESERVED_OPEN_FDS: u64 = 1000;

fn check_system_config(config: &TiKvConfig) {
    if let Err(e) = tikv_util::config::check_max_open_fds(
        RESERVED_OPEN_FDS + (config.rocksdb.max_open_files + config.raftdb.max_open_files) as u64,
    ) {
        fatal!("{}", e);
    }

    for e in tikv_util::config::check_kernel() {
        warn!(
            "check-kernel";
            "err" => %e
        );
    }

    // Check RocksDB data dir
    if let Err(e) = tikv_util::config::check_data_dir(&config.storage.data_dir) {
        warn!(
            "rocksdb check data dir";
            "err" => %e
        );
    }
    // Check raft data dir
    if let Err(e) = tikv_util::config::check_data_dir(&config.raft_store.raftdb_path) {
        warn!(
            "raft check data dir";
            "err" => %e
        );
    }
}

fn pre_start(cfg: &TiKvConfig) {
    // Before any startup, check system configuration and environment variables.
    check_system_config(&cfg);
    check_environment_variables();

    if cfg.panic_when_unexpected_key_or_data {
        info!("panic-when-unexpected-key-or-data is on");
        tikv_util::set_panic_when_unexpected_key_or_data(true);
    }
}

fn run_raft_server(pd_client: RpcClient, cfg: &TiKvConfig, security_mgr: Arc<SecurityManager>) {
    let store_path = Path::new(&cfg.storage.data_dir);
    let lock_path = store_path.join(Path::new("LOCK"));
    let db_path = store_path.join(Path::new(DEFAULT_ROCKSDB_SUB_DIR));
    let snap_path = store_path.join(Path::new("snap"));
    let raft_db_path = Path::new(&cfg.raft_store.raftdb_path);
    let import_path = store_path.join("import");

    let f = File::create(lock_path.as_path())
        .unwrap_or_else(|e| fatal!("failed to create lock at {}: {}", lock_path.display(), e));
    if f.try_lock_exclusive().is_err() {
        fatal!(
            "lock {} failed, maybe another instance is using this directory.",
            store_path.display()
        );
    }

    if tikv_util::panic_mark_file_exists(&cfg.storage.data_dir) {
        fatal!(
            "panic_mark_file {} exists, there must be something wrong with the db.",
            tikv_util::panic_mark_file_path(&cfg.storage.data_dir).display()
        );
    }

    // Initialize raftstore channels.
    let (router, system) = fsm::create_raft_batch_system(&cfg.raft_store);

    // Create Local Reader.
    let local_reader = Builder::new("local-reader")
        .batch_size(cfg.raft_store.local_read_batch_size as usize)
        .create();
    let local_ch = local_reader.scheduler();

    // Create router.
    let raft_router = ServerRaftStoreRouter::new(router.clone(), local_ch);
    let compaction_listener = new_compaction_listener(router.clone());

    // Create pd client and pd worker
    let pd_client = Arc::new(pd_client);
    let pd_worker = FutureWorker::new("pd-worker");
    let (mut worker, resolver) = resolve::new_resolver(Arc::clone(&pd_client))
        .unwrap_or_else(|e| fatal!("failed to start address resolver: {}", e));
    let pd_sender = pd_worker.scheduler();

    // Create encrypted env from cipher file
    let encrypted_env = if !cfg.security.cipher_file.is_empty() {
        match security::encrypted_env_from_cipher_file(&cfg.security.cipher_file, None) {
            Err(e) => fatal!(
                "failed to create encrypted env from cipher file, err {:?}",
                e
            ),
            Ok(env) => Some(env),
        }
    } else {
        None
    };

    // Create raft engine.
    let mut raft_db_opts = cfg.raftdb.build_opt();
    if let Some(ref ec) = encrypted_env {
        raft_db_opts.set_env(ec.clone());
    }
    let raft_db_cf_opts = cfg.raftdb.build_cf_opts();
    let raft_engine = rocksdb_util::new_engine_opt(
        raft_db_path.to_str().unwrap(),
        raft_db_opts,
        raft_db_cf_opts,
    )
    .unwrap_or_else(|s| fatal!("failed to create raft engine: {}", s));

    // Create kv engine, storage.
    let mut kv_db_opts = cfg.rocksdb.build_opt();
    kv_db_opts.add_event_listener(compaction_listener);
    if let Some(ec) = encrypted_env {
        kv_db_opts.set_env(ec);
    }

    // Before create kv engine we need to check whether it needs to upgrade from v2.x to v3.x.
<<<<<<< HEAD
    tikv::raftstore::store::maybe_upgrade_from_2_to_3(
        &raft_engine,
        db_path.to_str().unwrap(),
        kv_db_opts.clone(),
        &cfg.rocksdb,
    );
=======
    // if let Err(e) = tikv::raftstore::store::maybe_upgrade_from_2_to_3(
    //     &raft_engine,
    //     db_path.to_str().unwrap(),
    //     kv_db_opts.clone(),
    //     &cfg.rocksdb,
    // ) {
    //     fatal!("failed to upgrade from v2.x to v3.x: {:?}", e);
    // };
>>>>>>> 93919cba

    // Create kv engine, storage.
    let kv_cfs_opts = cfg.rocksdb.build_cf_opts();
    let kv_engine =
        rocksdb_util::new_engine_opt(db_path.to_str().unwrap(), kv_db_opts, kv_cfs_opts)
            .unwrap_or_else(|s| fatal!("failed to create kv engine: {}", s));

    let engines = Engines::new(Arc::new(kv_engine), Arc::new(raft_engine));

    let storage_read_pool =
        ReadPool::new("store-read", &cfg.readpool.storage.build_config(), || {
            storage::ReadPoolContext::new(pd_sender.clone())
        });
    let storage = create_raft_storage(
        raft_router.clone(),
        &cfg.storage,
        storage_read_pool,
        Some(engines.kv.clone()),
        Some(raft_router.clone()),
    )
    .unwrap_or_else(|e| fatal!("failed to create raft storage: {}", e));

    // Create snapshot manager, server.
    let snap_mgr = SnapManagerBuilder::default()
        .max_write_bytes_per_sec(cfg.server.snap_max_write_bytes_per_sec.0)
        .max_total_size(cfg.server.snap_max_total_size.0)
        .build(
            snap_path.as_path().to_str().unwrap().to_owned(),
            Some(router.clone()),
        );

    let importer = Arc::new(SSTImporter::new(import_path).unwrap());
    let import_service = ImportSSTService::new(
        cfg.import.clone(),
        raft_router.clone(),
        engines.kv.clone(),
        Arc::clone(&importer),
    );

    let server_cfg = Arc::new(cfg.server.clone());
    // Create server
    let cop_read_pool = ReadPool::new("cop", &cfg.readpool.coprocessor.build_config(), || {
        coprocessor::ReadPoolContext::new(pd_sender.clone())
    });
    let cop = coprocessor::Endpoint::new(&server_cfg, storage.get_engine(), cop_read_pool);
    let mut server = Server::new(
        &server_cfg,
        &security_mgr,
        storage.clone(),
        cop,
        raft_router,
        resolver,
        snap_mgr.clone(),
        Some(engines.clone()),
        Some(import_service),
    )
    .unwrap_or_else(|e| fatal!("failed to create server: {}", e));
    let trans = server.transport();

    // Create node.
    let mut node = Node::new(system, &server_cfg, &cfg.raft_store, pd_client.clone());

    // Create CoprocessorHost.
    let mut coprocessor_host = CoprocessorHost::new(cfg.coprocessor.clone(), router);

    // Create region collection.
    let region_info_accessor = RegionInfoAccessor::new(&mut coprocessor_host);
    region_info_accessor.start();

    node.start(
        engines.clone(),
        trans,
        snap_mgr,
        pd_worker,
        local_reader,
        coprocessor_host,
        importer,
    )
    .unwrap_or_else(|e| fatal!("failed to start node: {}", e));
    initial_metric(&cfg.metric, Some(node.id()));

    // Start auto gc
    let auto_gc_cfg = AutoGCConfig::new(pd_client, region_info_accessor.clone(), node.id());
    if let Err(e) = storage.start_auto_gc(auto_gc_cfg) {
        fatal!("failed to start auto_gc on storage, error: {}", e);
    }

    let mut metrics_flusher = MetricsFlusher::new(
        engines.clone(),
        Duration::from_millis(DEFAULT_FLUSHER_INTERVAL),
    );

    // Start metrics flusher
    if let Err(e) = metrics_flusher.start() {
        error!(
            "failed to start metrics flusher";
            "err" => %e
        );
    }

    // Run server.
    server
        .start(server_cfg, security_mgr)
        .unwrap_or_else(|e| fatal!("failed to start server: {}", e));

    let server_cfg = cfg.server.clone();
    let mut status_enabled = cfg.metric.address.is_empty() && !server_cfg.status_addr.is_empty();

    // Create a status server.
    let mut status_server = StatusServer::new(server_cfg.status_thread_pool_size);
    if status_enabled {
        // Start the status server.
        if let Err(e) = status_server.start(server_cfg.status_addr) {
            error!(
                "failed to bind addr for status service";
                "err" => %e
            );
            status_enabled = false;
        }
    }

    signal_handler::handle_signal(Some(engines));

    // Stop.
    server
        .stop()
        .unwrap_or_else(|e| fatal!("failed to stop server: {}", e));

    if status_enabled {
        // Stop the status server.
        status_server.stop()
    }

    metrics_flusher.stop();

    node.stop();

    region_info_accessor.stop();

    if let Some(Err(e)) = worker.stop().map(JoinHandle::join) {
        info!(
            "ignore failure when stopping resolver";
            "err" => ?e
        );
    }
}

fn main() {
    let matches = App::new("TiKV")
        .about("A distributed transactional key-value database powered by Rust and Raft")
        .author(crate_authors!())
        .version(crate_version!())
        .long_version(util::tikv_version_info().as_ref())
        .arg(
            Arg::with_name("config")
                .short("C")
                .long("config")
                .value_name("FILE")
                .help("Set the configuration file")
                .takes_value(true),
        )
        .arg(
            Arg::with_name("log-level")
                .short("L")
                .long("log-level")
                .alias("log")
                .takes_value(true)
                .value_name("LEVEL")
                .possible_values(&[
                    "trace", "debug", "info", "warn", "warning", "error", "critical",
                ])
                .help("Set the log level"),
        )
        .arg(
            Arg::with_name("log-file")
                .short("f")
                .long("log-file")
                .takes_value(true)
                .value_name("FILE")
                .help("Sets log file")
                .long_help("Set the log file path. If not set, logs will output to stderr"),
        )
        .arg(
            Arg::with_name("addr")
                .short("A")
                .long("addr")
                .takes_value(true)
                .value_name("IP:PORT")
                .help("Set the listening address"),
        )
        .arg(
            Arg::with_name("advertise-addr")
                .long("advertise-addr")
                .takes_value(true)
                .value_name("IP:PORT")
                .help("Set the advertise listening address for client communication"),
        )
        .arg(
            Arg::with_name("status-addr")
                .long("status-addr")
                .takes_value(true)
                .value_name("IP:PORT")
                .help("Set the HTTP listening address for the status report service"),
        )
        .arg(
            Arg::with_name("data-dir")
                .long("data-dir")
                .short("s")
                .alias("store")
                .takes_value(true)
                .value_name("PATH")
                .help("Set the directory used to store data"),
        )
        .arg(
            Arg::with_name("capacity")
                .long("capacity")
                .takes_value(true)
                .value_name("CAPACITY")
                .help("Set the store capacity")
                .long_help("Set the store capacity to use. If not set, use entire partition"),
        )
        .arg(
            Arg::with_name("pd-endpoints")
                .long("pd-endpoints")
                .aliases(&["pd", "pd-endpoint"])
                .takes_value(true)
                .value_name("PD_URL")
                .multiple(true)
                .use_delimiter(true)
                .require_delimiter(true)
                .value_delimiter(",")
                .help("Sets PD endpoints")
                .long_help("Set the PD endpoints to use. Use `,` to separate multiple PDs"),
        )
        .arg(
            Arg::with_name("labels")
                .long("labels")
                .alias("label")
                .takes_value(true)
                .value_name("KEY=VALUE")
                .multiple(true)
                .use_delimiter(true)
                .require_delimiter(true)
                .value_delimiter(",")
                .help("Sets server labels")
                .long_help(
                    "Set the server labels. Uses `,` to separate kv pairs, like \
                     `zone=cn,disk=ssd`",
                ),
        )
        .arg(
            Arg::with_name("print-sample-config")
                .long("print-sample-config")
                .help("Print a sample config to stdout"),
        )
        .arg(
            Arg::with_name("metrics-addr")
                .long("metrics-addr")
                .value_name("IP:PORT")
                .help("Sets Prometheus Pushgateway address")
                .long_help(
                    "Sets push address to the Prometheus Pushgateway, \
                     leaves it empty will disable Prometheus push",
                ),
        )
        .get_matches();

    if matches.is_present("print-sample-config") {
        let config = TiKvConfig::default();
        println!("{}", toml::to_string_pretty(&config).unwrap());
        process::exit(0);
    }

    let mut config = matches
        .value_of("config")
        .map_or_else(TiKvConfig::default, |path| TiKvConfig::from_file(&path));

    overwrite_config_with_cmd_args(&mut config, &matches);

    if let Err(e) = check_and_persist_critical_config(&config) {
        fatal!("critical config check failed: {}", e);
    }

    // Sets the global logger ASAP.
    // It is okay to use the config w/o `validate()`,
    // because `initial_logger()` handles various conditions.
    initial_logger(&config);
    tikv_util::set_panic_hook(false, &config.storage.data_dir);

    // Print version information.
    util::log_tikv_info();

    config.compatible_adjust();
    if let Err(e) = config.validate() {
        fatal!("invalid configuration: {}", e.description());
    }
    info!(
        "using config";
        "config" => serde_json::to_string(&config).unwrap(),
    );

    config.write_into_metrics();
    // Do some prepare works before start.
    pre_start(&config);

    let security_mgr = Arc::new(
        SecurityManager::new(&config.security)
            .unwrap_or_else(|e| fatal!("failed to create security manager: {}", e.description())),
    );
    let pd_client = RpcClient::new(&config.pd, Arc::clone(&security_mgr))
        .unwrap_or_else(|e| fatal!("failed to create rpc client: {}", e));
    let cluster_id = pd_client
        .get_cluster_id()
        .unwrap_or_else(|e| fatal!("failed to get cluster id: {}", e));
    if cluster_id == DEFAULT_CLUSTER_ID {
        fatal!("cluster id can't be {}", DEFAULT_CLUSTER_ID);
    }
    config.server.cluster_id = cluster_id;
    info!(
        "connect to PD cluster";
        "cluster_id" => cluster_id
    );

    let _m = Monitor::default();
    run_raft_server(pd_client, &config, security_mgr);
}<|MERGE_RESOLUTION|>--- conflicted
+++ resolved
@@ -187,23 +187,14 @@
     }
 
     // Before create kv engine we need to check whether it needs to upgrade from v2.x to v3.x.
-<<<<<<< HEAD
-    tikv::raftstore::store::maybe_upgrade_from_2_to_3(
+    if let Err(e) = tikv::raftstore::store::maybe_upgrade_from_2_to_3(
         &raft_engine,
         db_path.to_str().unwrap(),
         kv_db_opts.clone(),
         &cfg.rocksdb,
-    );
-=======
-    // if let Err(e) = tikv::raftstore::store::maybe_upgrade_from_2_to_3(
-    //     &raft_engine,
-    //     db_path.to_str().unwrap(),
-    //     kv_db_opts.clone(),
-    //     &cfg.rocksdb,
-    // ) {
-    //     fatal!("failed to upgrade from v2.x to v3.x: {:?}", e);
-    // };
->>>>>>> 93919cba
+    ) {
+        fatal!("failed to upgrade from v2.x to v3.x: {:?}", e);
+    };
 
     // Create kv engine, storage.
     let kv_cfs_opts = cfg.rocksdb.build_cf_opts();
