// Copyright 2018 PingCAP, Inc.
//
// Licensed under the Apache License, Version 2.0 (the "License");
// you may not use this file except in compliance with the License.
// You may obtain a copy of the License at
//
//     http://www.apache.org/licenses/LICENSE-2.0
//
// Unless required by applicable law or agreed to in writing, software
// distributed under the License is distributed on an "AS IS" BASIS,
// See the License for the specific language governing permissions and
// limitations under the License.

<<<<<<< HEAD
#![feature(box_syntax)]
#![feature(integer_atomics)]

extern crate futures;
extern crate grpcio as grpc;
extern crate kvproto;
extern crate protobuf;
extern crate raft;
extern crate rand;
extern crate rocksdb;
extern crate tempdir;
extern crate tokio_threadpool;
=======
>>>>>>> eef146c6
#[macro_use(
    slog_kv,
    slog_error,
    slog_warn,
    slog_debug,
    slog_log,
    slog_record,
    slog_b,
    slog_record_static
)]
extern crate slog;
#[macro_use]
extern crate slog_global;
#[macro_use]
extern crate tikv;

mod cluster;
mod node;
mod pd;
mod server;
mod transport_simulate;
mod util;

pub use crate::cluster::*;
pub use crate::node::*;
pub use crate::pd::*;
pub use crate::server::*;
pub use crate::transport_simulate::*;
pub use crate::util::*;<|MERGE_RESOLUTION|>--- conflicted
+++ resolved
@@ -11,21 +11,6 @@
 // See the License for the specific language governing permissions and
 // limitations under the License.
 
-<<<<<<< HEAD
-#![feature(box_syntax)]
-#![feature(integer_atomics)]
-
-extern crate futures;
-extern crate grpcio as grpc;
-extern crate kvproto;
-extern crate protobuf;
-extern crate raft;
-extern crate rand;
-extern crate rocksdb;
-extern crate tempdir;
-extern crate tokio_threadpool;
-=======
->>>>>>> eef146c6
 #[macro_use(
     slog_kv,
     slog_error,
