// Copyright 2017 TiKV Project Authors. Licensed under Apache-2.0.

use std::error::Error;
use std::fs;
use std::i32;
use std::io::Error as IoError;
use std::io::Write;
use std::path::Path;
use std::usize;

use engine::rocks::{
    BlockBasedOptions, ColumnFamilyOptions, CompactionPriority, DBCompactionStyle,
    DBCompressionType, DBOptions, DBRateLimiterMode, DBRecoveryMode, TitanDBOptions,
};
use slog;
use sys_info;

use crate::import::Config as ImportConfig;
use crate::pd::Config as PdConfig;
use crate::raftstore::coprocessor::Config as CopConfig;
use crate::raftstore::store::keys::region_raft_prefix_len;
use crate::raftstore::store::Config as RaftstoreConfig;
use crate::server::readpool;
use crate::server::Config as ServerConfig;
use crate::server::CONFIG_ROCKSDB_GAUGE;
<<<<<<< HEAD
use crate::storage::{
    Config as StorageConfig, CF_DEFAULT, CF_LOCK, CF_WRITE, DEFAULT_DATA_DIR,
    DEFAULT_ROCKSDB_SUB_DIR,
=======
use crate::storage::config::DEFAULT_DATA_DIR;
use crate::storage::mvcc::properties::{
    MvccPropertiesCollectorFactory, RangePropertiesCollectorFactory,
>>>>>>> 7865df19
};
use crate::storage::{Config as StorageConfig, DEFAULT_ROCKSDB_SUB_DIR};
use engine::rocks::util::{
    db_exist, CFOptions, EventListener, FixedPrefixSliceTransform, FixedSuffixSliceTransform,
    NoopSliceTransform,
};
use engine::{CF_DEFAULT, CF_LOCK, CF_RAFT, CF_WRITE};
use tikv_util::config::{
    self, compression_type_level_serde, CompressionType, ReadableDuration, ReadableSize, GB, KB, MB,
};
use tikv_util::security::SecurityConfig;
use tikv_util::time::duration_to_sec;

const LOCKCF_MIN_MEM: usize = 256 * MB as usize;
const LOCKCF_MAX_MEM: usize = GB as usize;
const RAFT_MIN_MEM: usize = 256 * MB as usize;
const RAFT_MAX_MEM: usize = 2 * GB as usize;
pub const LAST_CONFIG_FILE: &str = "last_tikv.toml";

fn memory_mb_for_cf(is_raft_db: bool, cf: &str) -> usize {
    let total_mem = sys_info::mem_info().unwrap().total * KB;
    let (ratio, min, max) = match (is_raft_db, cf) {
        (true, CF_DEFAULT) => (0.02, RAFT_MIN_MEM, RAFT_MAX_MEM),
        (false, CF_DEFAULT) => (0.25, 0, usize::MAX),
        (false, CF_LOCK) => (0.02, LOCKCF_MIN_MEM, LOCKCF_MAX_MEM),
        (false, CF_WRITE) => (0.15, 0, usize::MAX),
        _ => unreachable!(),
    };
    let mut size = (total_mem as f64 * ratio) as usize;
    if size < min {
        size = min;
    } else if size > max {
        size = max;
    }
    size / MB as usize
}

#[derive(Clone, Serialize, Deserialize, PartialEq, Debug)]
#[serde(default)]
#[serde(rename_all = "kebab-case")]
pub struct TitanCfConfig {
    pub min_blob_size: u64,
    pub blob_file_compression: CompressionType,
    pub blob_cache_size: ReadableSize,
    pub min_gc_batch_size: ReadableSize,
    pub max_gc_batch_size: ReadableSize,
    pub discardable_ratio: f64,
    pub sample_ratio: f64,
    pub merge_small_file_threshold: ReadableSize,
}

impl Default for TitanCfConfig {
    fn default() -> Self {
        Self {
            min_blob_size: ReadableSize::kb(1).0 as u64, // disable titan default
            blob_file_compression: CompressionType::Lz4,
            blob_cache_size: ReadableSize::mb(0),
            min_gc_batch_size: ReadableSize::mb(16),
            max_gc_batch_size: ReadableSize::mb(64),
            discardable_ratio: 0.5,
            sample_ratio: 0.1,
            merge_small_file_threshold: ReadableSize::mb(8),
        }
    }
}

impl TitanCfConfig {
    fn build_opts(&self) -> TitanDBOptions {
        let mut opts = TitanDBOptions::new();
        opts.set_min_blob_size(self.min_blob_size);
        opts.set_blob_file_compression(self.blob_file_compression.into());
        opts.set_blob_cache(self.blob_cache_size.0 as usize, -1, 0, 0.0);
        opts.set_min_gc_batch_size(self.min_gc_batch_size.0 as u64);
        opts.set_max_gc_batch_size(self.max_gc_batch_size.0 as u64);
        opts.set_discardable_ratio(self.discardable_ratio);
        opts.set_sample_ratio(self.sample_ratio);
        opts.set_merge_small_file_threshold(self.merge_small_file_threshold.0 as u64);
        opts
    }
}

macro_rules! cf_config {
    ($name:ident) => {
        #[derive(Clone, Serialize, Deserialize, PartialEq, Debug)]
        #[serde(default)]
        #[serde(rename_all = "kebab-case")]
        pub struct $name {
            pub block_size: ReadableSize,
            pub block_cache_size: ReadableSize,
            pub disable_block_cache: bool,
            pub cache_index_and_filter_blocks: bool,
            pub pin_l0_filter_and_index_blocks: bool,
            pub use_bloom_filter: bool,
            pub optimize_filters_for_hits: bool,
            pub whole_key_filtering: bool,
            pub bloom_filter_bits_per_key: i32,
            pub block_based_bloom_filter: bool,
            pub read_amp_bytes_per_bit: u32,
            #[serde(with = "compression_type_level_serde")]
            pub compression_per_level: [DBCompressionType; 7],
            pub write_buffer_size: ReadableSize,
            pub max_write_buffer_number: i32,
            pub min_write_buffer_number_to_merge: i32,
            pub max_bytes_for_level_base: ReadableSize,
            pub target_file_size_base: ReadableSize,
            pub level0_file_num_compaction_trigger: i32,
            pub level0_slowdown_writes_trigger: i32,
            pub level0_stop_writes_trigger: i32,
            pub max_compaction_bytes: ReadableSize,
            #[serde(with = "config::compaction_pri_serde")]
            pub compaction_pri: CompactionPriority,
            pub dynamic_level_bytes: bool,
            pub num_levels: i32,
            pub max_bytes_for_level_multiplier: i32,
            #[serde(with = "config::compaction_style_serde")]
            pub compaction_style: DBCompactionStyle,
            pub disable_auto_compactions: bool,
            pub soft_pending_compaction_bytes_limit: ReadableSize,
            pub hard_pending_compaction_bytes_limit: ReadableSize,
            pub titan: TitanCfConfig,
        }
    };
}

macro_rules! write_into_metrics {
    ($cf:expr, $tag:expr,$metrics:expr) => {{
        $metrics
            .with_label_values(&[$tag, "block_size"])
            .set($cf.block_size.0 as f64);
        $metrics
            .with_label_values(&[$tag, "block_cache_size"])
            .set($cf.block_cache_size.0 as f64);
        $metrics
            .with_label_values(&[$tag, "disable_block_cache"])
            .set(($cf.disable_block_cache as i32).into());

        $metrics
            .with_label_values(&[$tag, "cache_index_and_filter_blocks"])
            .set(($cf.cache_index_and_filter_blocks as i32).into());
        $metrics
            .with_label_values(&[$tag, "pin_l0_filter_and_index_blocks"])
            .set(($cf.pin_l0_filter_and_index_blocks as i32).into());

        $metrics
            .with_label_values(&[$tag, "use_bloom_filter"])
            .set(($cf.use_bloom_filter as i32).into());
        $metrics
            .with_label_values(&[$tag, "optimize_filters_for_hits"])
            .set(($cf.optimize_filters_for_hits as i32).into());
        $metrics
            .with_label_values(&[$tag, "whole_key_filtering"])
            .set(($cf.whole_key_filtering as i32).into());
        $metrics
            .with_label_values(&[$tag, "bloom_filter_bits_per_key"])
            .set($cf.bloom_filter_bits_per_key.into());
        $metrics
            .with_label_values(&[$tag, "block_based_bloom_filter"])
            .set(($cf.block_based_bloom_filter as i32).into());

        $metrics
            .with_label_values(&[$tag, "read_amp_bytes_per_bit"])
            .set($cf.read_amp_bytes_per_bit.into());
        $metrics
            .with_label_values(&[$tag, "write_buffer_size"])
            .set($cf.write_buffer_size.0 as f64);
        $metrics
            .with_label_values(&[$tag, "max_write_buffer_number"])
            .set($cf.max_write_buffer_number.into());
        $metrics
            .with_label_values(&[$tag, "min_write_buffer_number_to_merge"])
            .set($cf.min_write_buffer_number_to_merge.into());
        $metrics
            .with_label_values(&[$tag, "max_bytes_for_level_base"])
            .set($cf.max_bytes_for_level_base.0 as f64);
        $metrics
            .with_label_values(&[$tag, "target_file_size_base"])
            .set($cf.target_file_size_base.0 as f64);
        $metrics
            .with_label_values(&[$tag, "level0_file_num_compaction_trigger"])
            .set($cf.level0_file_num_compaction_trigger.into());
        $metrics
            .with_label_values(&[$tag, "level0_slowdown_writes_trigger"])
            .set($cf.level0_slowdown_writes_trigger.into());
        $metrics
            .with_label_values(&[$tag, "level0_stop_writes_trigger"])
            .set($cf.level0_stop_writes_trigger.into());
        $metrics
            .with_label_values(&[$tag, "max_compaction_bytes"])
            .set($cf.max_compaction_bytes.0 as f64);
        $metrics
            .with_label_values(&[$tag, "dynamic_level_bytes"])
            .set(($cf.dynamic_level_bytes as i32).into());
        $metrics
            .with_label_values(&[$tag, "num_levels"])
            .set($cf.num_levels.into());
        $metrics
            .with_label_values(&[$tag, "max_bytes_for_level_multiplier"])
            .set($cf.max_bytes_for_level_multiplier.into());

        $metrics
            .with_label_values(&[$tag, "disable_auto_compactions"])
            .set(($cf.disable_auto_compactions as i32).into());
        $metrics
            .with_label_values(&[$tag, "soft_pending_compaction_bytes_limit"])
            .set($cf.soft_pending_compaction_bytes_limit.0 as f64);
        $metrics
            .with_label_values(&[$tag, "hard_pending_compaction_bytes_limit"])
            .set($cf.hard_pending_compaction_bytes_limit.0 as f64);
        $metrics
            .with_label_values(&[$tag, "titan_min_blob_size"])
            .set($cf.titan.min_blob_size as f64);
        $metrics
            .with_label_values(&[$tag, "titan_blob_cache_size"])
            .set($cf.titan.blob_cache_size.0 as f64);
        $metrics
            .with_label_values(&[$tag, "titan_min_gc_batch_size"])
            .set($cf.titan.min_gc_batch_size.0 as f64);
        $metrics
            .with_label_values(&[$tag, "titan_max_gc_batch_size"])
            .set($cf.titan.max_gc_batch_size.0 as f64);
        $metrics
            .with_label_values(&[$tag, "titan_discardable_ratio"])
            .set($cf.titan.discardable_ratio);
        $metrics
            .with_label_values(&[$tag, "titan_sample_ratio"])
            .set($cf.titan.sample_ratio);
        $metrics
            .with_label_values(&[$tag, "titan_merge_small_file_threshold"])
            .set($cf.titan.merge_small_file_threshold.0 as f64);
    }};
}

macro_rules! build_cf_opt {
    ($opt:ident) => {{
        let mut block_base_opts = BlockBasedOptions::new();
        block_base_opts.set_block_size($opt.block_size.0 as usize);
        block_base_opts.set_no_block_cache($opt.disable_block_cache);
        block_base_opts.set_lru_cache($opt.block_cache_size.0 as usize, -1, 0, 0.0);
        block_base_opts.set_cache_index_and_filter_blocks($opt.cache_index_and_filter_blocks);
        block_base_opts
            .set_pin_l0_filter_and_index_blocks_in_cache($opt.pin_l0_filter_and_index_blocks);
        if $opt.use_bloom_filter {
            block_base_opts.set_bloom_filter(
                $opt.bloom_filter_bits_per_key,
                $opt.block_based_bloom_filter,
            );
            block_base_opts.set_whole_key_filtering($opt.whole_key_filtering);
        }
        block_base_opts.set_read_amp_bytes_per_bit($opt.read_amp_bytes_per_bit);
        let mut cf_opts = ColumnFamilyOptions::new();
        cf_opts.set_block_based_table_factory(&block_base_opts);
        cf_opts.set_num_levels($opt.num_levels);
        assert!($opt.compression_per_level.len() >= $opt.num_levels as usize);
        let compression_per_level = $opt.compression_per_level[..$opt.num_levels as usize].to_vec();
        cf_opts.compression_per_level(compression_per_level.as_slice());
        cf_opts.set_write_buffer_size($opt.write_buffer_size.0);
        cf_opts.set_max_write_buffer_number($opt.max_write_buffer_number);
        cf_opts.set_min_write_buffer_number_to_merge($opt.min_write_buffer_number_to_merge);
        cf_opts.set_max_bytes_for_level_base($opt.max_bytes_for_level_base.0);
        cf_opts.set_target_file_size_base($opt.target_file_size_base.0);
        cf_opts.set_level_zero_file_num_compaction_trigger($opt.level0_file_num_compaction_trigger);
        cf_opts.set_level_zero_slowdown_writes_trigger($opt.level0_slowdown_writes_trigger);
        cf_opts.set_level_zero_stop_writes_trigger($opt.level0_stop_writes_trigger);
        cf_opts.set_max_compaction_bytes($opt.max_compaction_bytes.0);
        cf_opts.compaction_priority($opt.compaction_pri);
        cf_opts.set_level_compaction_dynamic_level_bytes($opt.dynamic_level_bytes);
        cf_opts.set_max_bytes_for_level_multiplier($opt.max_bytes_for_level_multiplier);
        cf_opts.set_compaction_style($opt.compaction_style);
        cf_opts.set_disable_auto_compactions($opt.disable_auto_compactions);
        cf_opts.set_soft_pending_compaction_bytes_limit($opt.soft_pending_compaction_bytes_limit.0);
        cf_opts.set_hard_pending_compaction_bytes_limit($opt.hard_pending_compaction_bytes_limit.0);
        cf_opts.set_optimize_filters_for_hits($opt.optimize_filters_for_hits);

        cf_opts
    }};
}

cf_config!(DefaultCfConfig);

impl Default for DefaultCfConfig {
    fn default() -> DefaultCfConfig {
        DefaultCfConfig {
            block_size: ReadableSize::kb(64),
            block_cache_size: ReadableSize::mb(memory_mb_for_cf(false, CF_DEFAULT) as u64),
            disable_block_cache: false,
            cache_index_and_filter_blocks: true,
            pin_l0_filter_and_index_blocks: true,
            use_bloom_filter: true,
            optimize_filters_for_hits: true,
            whole_key_filtering: true,
            bloom_filter_bits_per_key: 10,
            block_based_bloom_filter: false,
            read_amp_bytes_per_bit: 0,
            compression_per_level: [
                DBCompressionType::No,
                DBCompressionType::No,
                DBCompressionType::Lz4,
                DBCompressionType::Lz4,
                DBCompressionType::Lz4,
                DBCompressionType::Zstd,
                DBCompressionType::Zstd,
            ],
            write_buffer_size: ReadableSize::mb(128),
            max_write_buffer_number: 5,
            min_write_buffer_number_to_merge: 1,
            max_bytes_for_level_base: ReadableSize::mb(512),
            target_file_size_base: ReadableSize::mb(8),
            level0_file_num_compaction_trigger: 4,
            level0_slowdown_writes_trigger: 20,
            level0_stop_writes_trigger: 36,
            max_compaction_bytes: ReadableSize::gb(2),
            compaction_pri: CompactionPriority::MinOverlappingRatio,
            dynamic_level_bytes: true,
            num_levels: 7,
            max_bytes_for_level_multiplier: 10,
            compaction_style: DBCompactionStyle::Level,
            disable_auto_compactions: false,
            soft_pending_compaction_bytes_limit: ReadableSize::gb(64),
            hard_pending_compaction_bytes_limit: ReadableSize::gb(256),
            titan: TitanCfConfig::default(),
        }
    }
}

impl DefaultCfConfig {
    pub fn build_opt(&self) -> ColumnFamilyOptions {
        let mut cf_opts = build_cf_opt!(self);
        let f = Box::new(RangePropertiesCollectorFactory::default());
        cf_opts.add_table_properties_collector_factory("tikv.range-properties-collector", f);
        cf_opts.set_titandb_options(&self.titan.build_opts());
        cf_opts
    }
}

cf_config!(WriteCfConfig);

impl Default for WriteCfConfig {
    fn default() -> WriteCfConfig {
        let mut titan = TitanCfConfig::default();
        titan.min_blob_size = ReadableSize::gb(4).0 as u64;
        WriteCfConfig {
            block_size: ReadableSize::kb(64),
            block_cache_size: ReadableSize::mb(memory_mb_for_cf(false, CF_WRITE) as u64),
            disable_block_cache: false,
            cache_index_and_filter_blocks: true,
            pin_l0_filter_and_index_blocks: true,
            use_bloom_filter: true,
            optimize_filters_for_hits: false,
            whole_key_filtering: false,
            bloom_filter_bits_per_key: 10,
            block_based_bloom_filter: false,
            read_amp_bytes_per_bit: 0,
            compression_per_level: [
                DBCompressionType::No,
                DBCompressionType::No,
                DBCompressionType::Lz4,
                DBCompressionType::Lz4,
                DBCompressionType::Lz4,
                DBCompressionType::Zstd,
                DBCompressionType::Zstd,
            ],
            write_buffer_size: ReadableSize::mb(128),
            max_write_buffer_number: 5,
            min_write_buffer_number_to_merge: 1,
            max_bytes_for_level_base: ReadableSize::mb(512),
            target_file_size_base: ReadableSize::mb(8),
            level0_file_num_compaction_trigger: 4,
            level0_slowdown_writes_trigger: 20,
            level0_stop_writes_trigger: 36,
            max_compaction_bytes: ReadableSize::gb(2),
            compaction_pri: CompactionPriority::MinOverlappingRatio,
            dynamic_level_bytes: true,
            num_levels: 7,
            max_bytes_for_level_multiplier: 10,
            compaction_style: DBCompactionStyle::Level,
            disable_auto_compactions: false,
            soft_pending_compaction_bytes_limit: ReadableSize::gb(64),
            hard_pending_compaction_bytes_limit: ReadableSize::gb(256),
            titan,
        }
    }
}

impl WriteCfConfig {
    pub fn build_opt(&self) -> ColumnFamilyOptions {
        let mut cf_opts = build_cf_opt!(self);
        // Prefix extractor(trim the timestamp at tail) for write cf.
        let e = Box::new(FixedSuffixSliceTransform::new(8));
        cf_opts
            .set_prefix_extractor("FixedSuffixSliceTransform", e)
            .unwrap();
        // Create prefix bloom filter for memtable.
        cf_opts.set_memtable_prefix_bloom_size_ratio(0.1);
        // Collects user defined properties.
        let f = Box::new(MvccPropertiesCollectorFactory::default());
        cf_opts.add_table_properties_collector_factory("tikv.mvcc-properties-collector", f);
        let f = Box::new(RangePropertiesCollectorFactory::default());
        cf_opts.add_table_properties_collector_factory("tikv.range-properties-collector", f);
        cf_opts.set_titandb_options(&self.titan.build_opts());
        cf_opts
    }
}

cf_config!(LockCfConfig);

impl Default for LockCfConfig {
    fn default() -> LockCfConfig {
        let mut titan = TitanCfConfig::default();
        titan.min_blob_size = ReadableSize::gb(4).0 as u64;
        LockCfConfig {
            block_size: ReadableSize::kb(16),
            block_cache_size: ReadableSize::mb(memory_mb_for_cf(false, CF_LOCK) as u64),
            disable_block_cache: false,
            cache_index_and_filter_blocks: true,
            pin_l0_filter_and_index_blocks: true,
            use_bloom_filter: true,
            optimize_filters_for_hits: false,
            whole_key_filtering: true,
            bloom_filter_bits_per_key: 10,
            block_based_bloom_filter: false,
            read_amp_bytes_per_bit: 0,
            compression_per_level: [DBCompressionType::No; 7],
            write_buffer_size: ReadableSize::mb(128),
            max_write_buffer_number: 5,
            min_write_buffer_number_to_merge: 1,
            max_bytes_for_level_base: ReadableSize::mb(128),
            target_file_size_base: ReadableSize::mb(8),
            level0_file_num_compaction_trigger: 1,
            level0_slowdown_writes_trigger: 20,
            level0_stop_writes_trigger: 36,
            max_compaction_bytes: ReadableSize::gb(2),
            compaction_pri: CompactionPriority::ByCompensatedSize,
            dynamic_level_bytes: true,
            num_levels: 7,
            max_bytes_for_level_multiplier: 10,
            compaction_style: DBCompactionStyle::Level,
            disable_auto_compactions: false,
            soft_pending_compaction_bytes_limit: ReadableSize::gb(64),
            hard_pending_compaction_bytes_limit: ReadableSize::gb(256),
            titan,
        }
    }
}

impl LockCfConfig {
    pub fn build_opt(&self) -> ColumnFamilyOptions {
        let mut cf_opts = build_cf_opt!(self);
        let f = Box::new(NoopSliceTransform);
        cf_opts
            .set_prefix_extractor("NoopSliceTransform", f)
            .unwrap();
        cf_opts.set_memtable_prefix_bloom_size_ratio(0.1);
        cf_opts.set_titandb_options(&self.titan.build_opts());
        cf_opts
    }
}

// Deprecated since v3.x.
#[doc(hidden)]
cf_config!(RaftCfConfig);

impl Default for RaftCfConfig {
    fn default() -> RaftCfConfig {
        let mut titan = TitanCfConfig::default();
        titan.min_blob_size = ReadableSize::gb(4).0 as u64;
        RaftCfConfig {
            block_size: ReadableSize::kb(16),
            block_cache_size: ReadableSize::mb(128),
            disable_block_cache: false,
            cache_index_and_filter_blocks: true,
            pin_l0_filter_and_index_blocks: true,
            use_bloom_filter: true,
            optimize_filters_for_hits: true,
            whole_key_filtering: true,
            bloom_filter_bits_per_key: 10,
            block_based_bloom_filter: false,
            read_amp_bytes_per_bit: 0,
            compression_per_level: [DBCompressionType::No; 7],
            write_buffer_size: ReadableSize::mb(128),
            max_write_buffer_number: 5,
            min_write_buffer_number_to_merge: 1,
            max_bytes_for_level_base: ReadableSize::mb(128),
            target_file_size_base: ReadableSize::mb(8),
            level0_file_num_compaction_trigger: 1,
            level0_slowdown_writes_trigger: 20,
            level0_stop_writes_trigger: 36,
            max_compaction_bytes: ReadableSize::gb(2),
            compaction_pri: CompactionPriority::ByCompensatedSize,
            dynamic_level_bytes: true,
            num_levels: 7,
            max_bytes_for_level_multiplier: 10,
            compaction_style: DBCompactionStyle::Level,
            disable_auto_compactions: false,
            soft_pending_compaction_bytes_limit: ReadableSize::gb(64),
            hard_pending_compaction_bytes_limit: ReadableSize::gb(256),
            titan,
        }
    }
}

impl RaftCfConfig {
    pub fn build_opt(&self) -> ColumnFamilyOptions {
        let mut cf_opts = build_cf_opt!(self);
        let f = Box::new(NoopSliceTransform);
        cf_opts
            .set_prefix_extractor("NoopSliceTransform", f)
            .unwrap();
        cf_opts.set_memtable_prefix_bloom_size_ratio(0.1);
        cf_opts.set_titandb_options(&self.titan.build_opts());
        cf_opts
    }
}

#[derive(Clone, Serialize, Deserialize, PartialEq, Debug)]
#[serde(default)]
#[serde(rename_all = "kebab-case")]
pub struct TitanDBConfig {
    pub enabled: bool,
    pub dirname: String,
    pub disable_gc: bool,
    pub max_background_gc: i32,
}

impl Default for TitanDBConfig {
    fn default() -> Self {
        Self {
            enabled: false,
            dirname: "".to_owned(),
            disable_gc: false,
            max_background_gc: 1,
        }
    }
}

impl TitanDBConfig {
    fn build_opts(&self) -> TitanDBOptions {
        let mut opts = TitanDBOptions::new();
        opts.set_dirname(&self.dirname);
        opts.set_disable_background_gc(self.disable_gc);
        opts.set_max_background_gc(self.max_background_gc);
        opts
    }
}

#[derive(Clone, Serialize, Deserialize, PartialEq, Debug)]
#[serde(default)]
#[serde(rename_all = "kebab-case")]
pub struct DbConfig {
    #[serde(with = "config::recovery_mode_serde")]
    pub wal_recovery_mode: DBRecoveryMode,
    pub wal_dir: String,
    pub wal_ttl_seconds: u64,
    pub wal_size_limit: ReadableSize,
    pub max_total_wal_size: ReadableSize,
    pub max_background_jobs: i32,
    pub max_manifest_file_size: ReadableSize,
    pub create_if_missing: bool,
    pub max_open_files: i32,
    pub enable_statistics: bool,
    pub stats_dump_period: ReadableDuration,
    pub compaction_readahead_size: ReadableSize,
    pub info_log_max_size: ReadableSize,
    pub info_log_roll_time: ReadableDuration,
    pub info_log_keep_log_file_num: u64,
    pub info_log_dir: String,
    pub rate_bytes_per_sec: ReadableSize,
    #[serde(with = "config::rate_limiter_mode_serde")]
    pub rate_limiter_mode: DBRateLimiterMode,
    pub auto_tuned: bool,
    pub bytes_per_sync: ReadableSize,
    pub wal_bytes_per_sync: ReadableSize,
    pub max_sub_compactions: u32,
    pub writable_file_max_buffer_size: ReadableSize,
    pub use_direct_io_for_flush_and_compaction: bool,
    pub enable_pipelined_write: bool,
    pub defaultcf: DefaultCfConfig,
    pub writecf: WriteCfConfig,
    pub lockcf: LockCfConfig,
    pub titan: TitanDBConfig,

    // Deprecated since v3.x.
    #[doc(hidden)]
    #[serde(skip_serializing, skip_deserializing)]
    pub raftcf: RaftCfConfig,
}

impl Default for DbConfig {
    fn default() -> DbConfig {
        DbConfig {
            wal_recovery_mode: DBRecoveryMode::PointInTime,
            wal_dir: "".to_owned(),
            wal_ttl_seconds: 0,
            wal_size_limit: ReadableSize::kb(0),
            max_total_wal_size: ReadableSize::gb(4),
            max_background_jobs: 6,
            max_manifest_file_size: ReadableSize::mb(128),
            create_if_missing: true,
            max_open_files: 40960,
            enable_statistics: true,
            stats_dump_period: ReadableDuration::minutes(10),
            compaction_readahead_size: ReadableSize::kb(0),
            info_log_max_size: ReadableSize::gb(1),
            info_log_roll_time: ReadableDuration::secs(0),
            info_log_keep_log_file_num: 10,
            info_log_dir: "".to_owned(),
            rate_bytes_per_sec: ReadableSize::kb(0),
            rate_limiter_mode: DBRateLimiterMode::WriteOnly,
            auto_tuned: false,
            bytes_per_sync: ReadableSize::mb(1),
            wal_bytes_per_sync: ReadableSize::kb(512),
            max_sub_compactions: 1,
            writable_file_max_buffer_size: ReadableSize::mb(1),
            use_direct_io_for_flush_and_compaction: false,
            enable_pipelined_write: true,
            defaultcf: DefaultCfConfig::default(),
            writecf: WriteCfConfig::default(),
            lockcf: LockCfConfig::default(),
            titan: TitanDBConfig::default(),

            // Deprecated since v3.x.
            raftcf: RaftCfConfig::default(),
        }
    }
}

impl DbConfig {
    pub fn build_opt(&self) -> DBOptions {
        let mut opts = DBOptions::new();
        opts.set_wal_recovery_mode(self.wal_recovery_mode);
        if !self.wal_dir.is_empty() {
            opts.set_wal_dir(&self.wal_dir);
        }
        opts.set_wal_ttl_seconds(self.wal_ttl_seconds);
        opts.set_wal_size_limit_mb(self.wal_size_limit.as_mb());
        opts.set_max_total_wal_size(self.max_total_wal_size.0);
        opts.set_max_background_jobs(self.max_background_jobs);
        opts.set_max_manifest_file_size(self.max_manifest_file_size.0);
        opts.create_if_missing(self.create_if_missing);
        opts.set_max_open_files(self.max_open_files);
        opts.enable_statistics(self.enable_statistics);
        opts.set_stats_dump_period_sec(self.stats_dump_period.as_secs() as usize);
        opts.set_compaction_readahead_size(self.compaction_readahead_size.0);
        opts.set_max_log_file_size(self.info_log_max_size.0);
        opts.set_log_file_time_to_roll(self.info_log_roll_time.as_secs());
        opts.set_keep_log_file_num(self.info_log_keep_log_file_num);
        if !self.info_log_dir.is_empty() {
            opts.create_info_log(&self.info_log_dir)
                .unwrap_or_else(|e| {
                    panic!(
                        "create RocksDB info log {} error: {:?}",
                        self.info_log_dir, e
                    );
                })
        }

        if self.rate_bytes_per_sec.0 > 0 {
            opts.set_ratelimiter_with_auto_tuned(
                self.rate_bytes_per_sec.0 as i64,
                self.rate_limiter_mode,
                self.auto_tuned,
            );
        }

        opts.set_bytes_per_sync(self.bytes_per_sync.0 as u64);
        opts.set_wal_bytes_per_sync(self.wal_bytes_per_sync.0 as u64);
        opts.set_max_subcompactions(self.max_sub_compactions);
        opts.set_writable_file_max_buffer_size(self.writable_file_max_buffer_size.0 as i32);
        opts.set_use_direct_io_for_flush_and_compaction(
            self.use_direct_io_for_flush_and_compaction,
        );
        opts.enable_pipelined_write(self.enable_pipelined_write);
        opts.add_event_listener(EventListener::new("kv"));

        if self.titan.enabled {
            opts.set_titandb_options(&self.titan.build_opts());
        }
        opts
    }

    pub fn build_cf_opts(&self) -> Vec<CFOptions<'_>> {
        vec![
            CFOptions::new(CF_DEFAULT, self.defaultcf.build_opt()),
            CFOptions::new(CF_LOCK, self.lockcf.build_opt()),
            CFOptions::new(CF_WRITE, self.writecf.build_opt()),
        ]
    }

    // Build cf options for v2.x. which has a RAFT cf in kv engine.
    #[doc(hidden)]
    pub fn build_cf_opts_v2(&self) -> Vec<CFOptions<'_>> {
        use crate::storage::CF_RAFT;
        vec![
            CFOptions::new(CF_DEFAULT, self.defaultcf.build_opt()),
            CFOptions::new(CF_LOCK, self.lockcf.build_opt()),
            CFOptions::new(CF_WRITE, self.writecf.build_opt()),
            CFOptions::new(CF_RAFT, self.raftcf.build_opt()),
        ]
    }

    fn validate(&mut self) -> Result<(), Box<dyn Error>> {
        Ok(())
    }

    fn write_into_metrics(&self) {
        write_into_metrics!(self.defaultcf, CF_DEFAULT, CONFIG_ROCKSDB_GAUGE);
        write_into_metrics!(self.lockcf, CF_LOCK, CONFIG_ROCKSDB_GAUGE);
        write_into_metrics!(self.writecf, CF_WRITE, CONFIG_ROCKSDB_GAUGE);
    }
}

cf_config!(RaftDefaultCfConfig);

impl Default for RaftDefaultCfConfig {
    fn default() -> RaftDefaultCfConfig {
        RaftDefaultCfConfig {
            block_size: ReadableSize::kb(64),
            block_cache_size: ReadableSize::mb(memory_mb_for_cf(true, CF_DEFAULT) as u64),
            disable_block_cache: false,
            cache_index_and_filter_blocks: true,
            pin_l0_filter_and_index_blocks: true,
            use_bloom_filter: false,
            optimize_filters_for_hits: true,
            whole_key_filtering: true,
            bloom_filter_bits_per_key: 10,
            block_based_bloom_filter: false,
            read_amp_bytes_per_bit: 0,
            compression_per_level: [
                DBCompressionType::No,
                DBCompressionType::No,
                DBCompressionType::Lz4,
                DBCompressionType::Lz4,
                DBCompressionType::Lz4,
                DBCompressionType::Zstd,
                DBCompressionType::Zstd,
            ],
            write_buffer_size: ReadableSize::mb(128),
            max_write_buffer_number: 5,
            min_write_buffer_number_to_merge: 1,
            max_bytes_for_level_base: ReadableSize::mb(512),
            target_file_size_base: ReadableSize::mb(8),
            level0_file_num_compaction_trigger: 4,
            level0_slowdown_writes_trigger: 20,
            level0_stop_writes_trigger: 36,
            max_compaction_bytes: ReadableSize::gb(2),
            compaction_pri: CompactionPriority::ByCompensatedSize,
            dynamic_level_bytes: true,
            num_levels: 7,
            max_bytes_for_level_multiplier: 10,
            compaction_style: DBCompactionStyle::Level,
            disable_auto_compactions: false,
            soft_pending_compaction_bytes_limit: ReadableSize::gb(64),
            hard_pending_compaction_bytes_limit: ReadableSize::gb(256),
            titan: TitanCfConfig::default(),
        }
    }
}

impl RaftDefaultCfConfig {
    pub fn build_opt(&self) -> ColumnFamilyOptions {
        let mut cf_opts = build_cf_opt!(self);
        let f = Box::new(FixedPrefixSliceTransform::new(region_raft_prefix_len()));
        cf_opts
            .set_memtable_insert_hint_prefix_extractor("RaftPrefixSliceTransform", f)
            .unwrap();
        cf_opts
    }
}

// RocksDB Env associate thread pools of multiple instances from the same process.
// When construct Options, options.env is set to same singleton Env::Default() object.
// So total max_background_jobs = max(rocksdb.max_background_jobs, raftdb.max_background_jobs)
// But each instance will limit their background jobs according to their own max_background_jobs
#[derive(Clone, Serialize, Deserialize, PartialEq, Debug)]
#[serde(default)]
#[serde(rename_all = "kebab-case")]
pub struct RaftDbConfig {
    #[serde(with = "config::recovery_mode_serde")]
    pub wal_recovery_mode: DBRecoveryMode,
    pub wal_dir: String,
    pub wal_ttl_seconds: u64,
    pub wal_size_limit: ReadableSize,
    pub max_total_wal_size: ReadableSize,
    pub max_background_jobs: i32,
    pub max_manifest_file_size: ReadableSize,
    pub create_if_missing: bool,
    pub max_open_files: i32,
    pub enable_statistics: bool,
    pub stats_dump_period: ReadableDuration,
    pub compaction_readahead_size: ReadableSize,
    pub info_log_max_size: ReadableSize,
    pub info_log_roll_time: ReadableDuration,
    pub info_log_keep_log_file_num: u64,
    pub info_log_dir: String,
    pub max_sub_compactions: u32,
    pub writable_file_max_buffer_size: ReadableSize,
    pub use_direct_io_for_flush_and_compaction: bool,
    pub enable_pipelined_write: bool,
    pub allow_concurrent_memtable_write: bool,
    pub bytes_per_sync: ReadableSize,
    pub wal_bytes_per_sync: ReadableSize,
    pub defaultcf: RaftDefaultCfConfig,
}

impl Default for RaftDbConfig {
    fn default() -> RaftDbConfig {
        RaftDbConfig {
            wal_recovery_mode: DBRecoveryMode::PointInTime,
            wal_dir: "".to_owned(),
            wal_ttl_seconds: 0,
            wal_size_limit: ReadableSize::kb(0),
            max_total_wal_size: ReadableSize::gb(4),
            max_background_jobs: 2,
            max_manifest_file_size: ReadableSize::mb(20),
            create_if_missing: true,
            max_open_files: 40960,
            enable_statistics: true,
            stats_dump_period: ReadableDuration::minutes(10),
            compaction_readahead_size: ReadableSize::kb(0),
            info_log_max_size: ReadableSize::gb(1),
            info_log_roll_time: ReadableDuration::secs(0),
            info_log_keep_log_file_num: 10,
            info_log_dir: "".to_owned(),
            max_sub_compactions: 1,
            writable_file_max_buffer_size: ReadableSize::mb(1),
            use_direct_io_for_flush_and_compaction: false,
            enable_pipelined_write: true,
            allow_concurrent_memtable_write: false,
            bytes_per_sync: ReadableSize::mb(1),
            wal_bytes_per_sync: ReadableSize::kb(512),
            defaultcf: RaftDefaultCfConfig::default(),
        }
    }
}

impl RaftDbConfig {
    pub fn build_opt(&self) -> DBOptions {
        let mut opts = DBOptions::new();
        opts.set_wal_recovery_mode(self.wal_recovery_mode);
        if !self.wal_dir.is_empty() {
            opts.set_wal_dir(&self.wal_dir);
        }
        opts.set_wal_ttl_seconds(self.wal_ttl_seconds);
        opts.set_wal_size_limit_mb(self.wal_size_limit.as_mb());
        opts.set_max_background_jobs(self.max_background_jobs);
        opts.set_max_total_wal_size(self.max_total_wal_size.0);
        opts.set_max_manifest_file_size(self.max_manifest_file_size.0);
        opts.create_if_missing(self.create_if_missing);
        opts.set_max_open_files(self.max_open_files);
        opts.enable_statistics(self.enable_statistics);
        opts.set_stats_dump_period_sec(self.stats_dump_period.as_secs() as usize);
        opts.set_compaction_readahead_size(self.compaction_readahead_size.0);
        opts.set_max_log_file_size(self.info_log_max_size.0);
        opts.set_log_file_time_to_roll(self.info_log_roll_time.as_secs());
        opts.set_keep_log_file_num(self.info_log_keep_log_file_num);
        if !self.info_log_dir.is_empty() {
            opts.create_info_log(&self.info_log_dir)
                .unwrap_or_else(|e| {
                    panic!(
                        "create RocksDB info log {} error: {:?}",
                        self.info_log_dir, e
                    );
                })
        }
        opts.set_max_subcompactions(self.max_sub_compactions);
        opts.set_writable_file_max_buffer_size(self.writable_file_max_buffer_size.0 as i32);
        opts.set_use_direct_io_for_flush_and_compaction(
            self.use_direct_io_for_flush_and_compaction,
        );
        opts.enable_pipelined_write(self.enable_pipelined_write);
        opts.allow_concurrent_memtable_write(self.allow_concurrent_memtable_write);
        opts.add_event_listener(EventListener::new("raft"));
        opts.set_bytes_per_sync(self.bytes_per_sync.0 as u64);
        opts.set_wal_bytes_per_sync(self.wal_bytes_per_sync.0 as u64);
        // TODO maybe create a new env for raft engine

        opts
    }

    pub fn build_cf_opts(&self) -> Vec<CFOptions<'_>> {
        vec![CFOptions::new(CF_DEFAULT, self.defaultcf.build_opt())]
    }
}

#[derive(Clone, Serialize, Deserialize, PartialEq, Debug)]
#[serde(default)]
#[serde(rename_all = "kebab-case")]
pub struct MetricConfig {
    pub interval: ReadableDuration,
    pub address: String,
    pub job: String,
}

impl Default for MetricConfig {
    fn default() -> MetricConfig {
        MetricConfig {
            interval: ReadableDuration::secs(15),
            address: "".to_owned(),
            job: "tikv".to_owned(),
        }
    }
}

pub mod log_level_serde {
    use serde::{
        de::{Error, Unexpected},
        Deserialize, Deserializer, Serialize, Serializer,
    };
    use slog::Level;
    use tikv_util::logger::{get_level_by_string, get_string_by_level};

    pub fn deserialize<'de, D>(deserializer: D) -> Result<Level, D::Error>
    where
        D: Deserializer<'de>,
    {
        let string = String::deserialize(deserializer)?;
        get_level_by_string(&string)
            .ok_or_else(|| D::Error::invalid_value(Unexpected::Str(&string), &"a valid log level"))
    }

    #[allow(clippy::trivially_copy_pass_by_ref)]
    pub fn serialize<S>(value: &Level, serializer: S) -> Result<S::Ok, S::Error>
    where
        S: Serializer,
    {
        get_string_by_level(*value).serialize(serializer)
    }
}

macro_rules! readpool_config {
    ($struct_name:ident, $test_mod_name:ident, $display_name:expr) => {
        #[derive(Clone, Serialize, Deserialize, PartialEq, Debug)]
        #[serde(default)]
        #[serde(rename_all = "kebab-case")]
        pub struct $struct_name {
            pub high_concurrency: usize,
            pub normal_concurrency: usize,
            pub low_concurrency: usize,
            pub max_tasks_per_worker_high: usize,
            pub max_tasks_per_worker_normal: usize,
            pub max_tasks_per_worker_low: usize,
            pub stack_size: ReadableSize,
        }

        impl $struct_name {
            pub fn build_config(&self) -> readpool::Config {
                readpool::Config {
                    high_concurrency: self.high_concurrency,
                    normal_concurrency: self.normal_concurrency,
                    low_concurrency: self.low_concurrency,
                    max_tasks_per_worker_high: self.max_tasks_per_worker_high,
                    max_tasks_per_worker_normal: self.max_tasks_per_worker_normal,
                    max_tasks_per_worker_low: self.max_tasks_per_worker_low,
                    stack_size: self.stack_size,
                }
            }

            pub fn validate(&self) -> Result<(), Box<dyn Error>> {
                if self.high_concurrency == 0 {
                    return Err(format!(
                        "readpool.{}.high-concurrency should be > 0",
                        $display_name
                    )
                    .into());
                }
                if self.normal_concurrency == 0 {
                    return Err(format!(
                        "readpool.{}.normal-concurrency should be > 0",
                        $display_name
                    )
                    .into());
                }
                if self.low_concurrency == 0 {
                    return Err(format!(
                        "readpool.{}.low-concurrency should be > 0",
                        $display_name
                    )
                    .into());
                }
                if self.stack_size.0 < ReadableSize::mb(2).0 {
                    return Err(
                        format!("readpool.{}.stack-size should be >= 2mb", $display_name).into(),
                    );
                }
                if self.max_tasks_per_worker_high <= 1 {
                    return Err(format!(
                        "readpool.{}.max-tasks-per-worker-high should be > 1",
                        $display_name
                    )
                    .into());
                }
                if self.max_tasks_per_worker_normal <= 1 {
                    return Err(format!(
                        "readpool.{}.max-tasks-per-worker-normal should be > 1",
                        $display_name
                    )
                    .into());
                }
                if self.max_tasks_per_worker_low <= 1 {
                    return Err(format!(
                        "readpool.{}.max-tasks-per-worker-low should be > 1",
                        $display_name
                    )
                    .into());
                }

                Ok(())
            }
        }

        #[cfg(test)]
        mod $test_mod_name {
            use super::*;

            #[test]
            fn test_validate() {
                let cfg = $struct_name::default();
                assert!(cfg.validate().is_ok());

                let mut invalid_cfg = cfg.clone();
                invalid_cfg.high_concurrency = 0;
                assert!(invalid_cfg.validate().is_err());

                let mut invalid_cfg = cfg.clone();
                invalid_cfg.normal_concurrency = 0;
                assert!(invalid_cfg.validate().is_err());

                let mut invalid_cfg = cfg.clone();
                invalid_cfg.low_concurrency = 0;
                assert!(invalid_cfg.validate().is_err());

                let mut invalid_cfg = cfg.clone();
                invalid_cfg.stack_size = ReadableSize::mb(1);
                assert!(invalid_cfg.validate().is_err());

                let mut invalid_cfg = cfg.clone();
                invalid_cfg.max_tasks_per_worker_high = 0;
                assert!(invalid_cfg.validate().is_err());
                invalid_cfg.max_tasks_per_worker_high = 1;
                assert!(invalid_cfg.validate().is_err());
                invalid_cfg.max_tasks_per_worker_high = 100;
                assert!(cfg.validate().is_ok());

                let mut invalid_cfg = cfg.clone();
                invalid_cfg.max_tasks_per_worker_normal = 0;
                assert!(invalid_cfg.validate().is_err());
                invalid_cfg.max_tasks_per_worker_normal = 1;
                assert!(invalid_cfg.validate().is_err());
                invalid_cfg.max_tasks_per_worker_normal = 100;
                assert!(cfg.validate().is_ok());

                let mut invalid_cfg = cfg.clone();
                invalid_cfg.max_tasks_per_worker_low = 0;
                assert!(invalid_cfg.validate().is_err());
                invalid_cfg.max_tasks_per_worker_low = 1;
                assert!(invalid_cfg.validate().is_err());
                invalid_cfg.max_tasks_per_worker_low = 100;
                assert!(cfg.validate().is_ok());
            }
        }
    };
}

const DEFAULT_STORAGE_READPOOL_CONCURRENCY: usize = 4;

readpool_config!(StorageReadPoolConfig, storage_read_pool_test, "storage");

impl Default for StorageReadPoolConfig {
    fn default() -> Self {
        Self {
            high_concurrency: DEFAULT_STORAGE_READPOOL_CONCURRENCY,
            normal_concurrency: DEFAULT_STORAGE_READPOOL_CONCURRENCY,
            low_concurrency: DEFAULT_STORAGE_READPOOL_CONCURRENCY,
            max_tasks_per_worker_high: readpool::config::DEFAULT_MAX_TASKS_PER_WORKER,
            max_tasks_per_worker_normal: readpool::config::DEFAULT_MAX_TASKS_PER_WORKER,
            max_tasks_per_worker_low: readpool::config::DEFAULT_MAX_TASKS_PER_WORKER,
            stack_size: ReadableSize::mb(readpool::config::DEFAULT_STACK_SIZE_MB),
        }
    }
}

const DEFAULT_COPROCESSOR_READPOOL_CONCURRENCY: usize = 8;

readpool_config!(
    CoprocessorReadPoolConfig,
    coprocessor_read_pool_test,
    "coprocessor"
);

impl Default for CoprocessorReadPoolConfig {
    fn default() -> Self {
        let cpu_num = sys_info::cpu_num().unwrap();
        let concurrency = if cpu_num > 8 {
            (f64::from(cpu_num) * 0.8) as usize
        } else {
            DEFAULT_COPROCESSOR_READPOOL_CONCURRENCY
        };
        Self {
            high_concurrency: concurrency,
            normal_concurrency: concurrency,
            low_concurrency: concurrency,
            max_tasks_per_worker_high: readpool::config::DEFAULT_MAX_TASKS_PER_WORKER,
            max_tasks_per_worker_normal: readpool::config::DEFAULT_MAX_TASKS_PER_WORKER,
            max_tasks_per_worker_low: readpool::config::DEFAULT_MAX_TASKS_PER_WORKER,
            stack_size: ReadableSize::mb(readpool::config::DEFAULT_STACK_SIZE_MB),
        }
    }
}

#[derive(Clone, Serialize, Deserialize, PartialEq, Debug, Default)]
#[serde(default)]
#[serde(rename_all = "kebab-case")]
pub struct ReadPoolConfig {
    pub storage: StorageReadPoolConfig,
    pub coprocessor: CoprocessorReadPoolConfig,
}

impl ReadPoolConfig {
    pub fn validate(&mut self) -> Result<(), Box<dyn Error>> {
        self.storage.validate()?;
        self.coprocessor.validate()?;
        Ok(())
    }
}

#[derive(Clone, Serialize, Deserialize, PartialEq, Debug)]
#[serde(default)]
#[serde(rename_all = "kebab-case")]
pub struct TiKvConfig {
    #[serde(with = "log_level_serde")]
    pub log_level: slog::Level,
    pub log_file: String,
    pub log_rotation_timespan: ReadableDuration,
    pub panic_when_unexpected_key_or_data: bool,
    pub readpool: ReadPoolConfig,
    pub server: ServerConfig,
    pub storage: StorageConfig,
    pub pd: PdConfig,
    pub metric: MetricConfig,
    #[serde(rename = "raftstore")]
    pub raft_store: RaftstoreConfig,
    pub coprocessor: CopConfig,
    pub rocksdb: DbConfig,
    pub raftdb: RaftDbConfig,
    pub security: SecurityConfig,
    pub import: ImportConfig,
}

impl Default for TiKvConfig {
    fn default() -> TiKvConfig {
        TiKvConfig {
            log_level: slog::Level::Info,
            log_file: "".to_owned(),
            log_rotation_timespan: ReadableDuration::hours(24),
            panic_when_unexpected_key_or_data: false,
            readpool: ReadPoolConfig::default(),
            server: ServerConfig::default(),
            metric: MetricConfig::default(),
            raft_store: RaftstoreConfig::default(),
            coprocessor: CopConfig::default(),
            pd: PdConfig::default(),
            rocksdb: DbConfig::default(),
            raftdb: RaftDbConfig::default(),
            storage: StorageConfig::default(),
            security: SecurityConfig::default(),
            import: ImportConfig::default(),
        }
    }
}

impl TiKvConfig {
    pub fn validate(&mut self) -> Result<(), Box<dyn Error>> {
        self.readpool.validate()?;
        self.storage.validate()?;

        self.raft_store.region_split_check_diff = self.coprocessor.region_split_size / 16;
        self.raft_store.raftdb_path = if self.raft_store.raftdb_path.is_empty() {
            config::canonicalize_sub_path(&self.storage.data_dir, "raft")?
        } else {
            config::canonicalize_path(&self.raft_store.raftdb_path)?
        };

        let kv_db_path =
            config::canonicalize_sub_path(&self.storage.data_dir, DEFAULT_ROCKSDB_SUB_DIR)?;

        if kv_db_path == self.raft_store.raftdb_path {
            return Err("raft_store.raftdb_path can not same with storage.data_dir/db".into());
        }
        if db_exist(&kv_db_path) && !db_exist(&self.raft_store.raftdb_path) {
            return Err("default rocksdb exist, buf raftdb not exist".into());
        }
        if !db_exist(&kv_db_path) && db_exist(&self.raft_store.raftdb_path) {
            return Err("default rocksdb not exist, buf raftdb exist".into());
        }

        let expect_keepalive = self.raft_store.raft_heartbeat_interval() * 2;
        if expect_keepalive > self.server.grpc_keepalive_time.0 {
            return Err(format!(
                "grpc_keepalive_time is too small, it should not less than the double of \
                 raft tick interval (>= {})",
                duration_to_sec(expect_keepalive)
            )
            .into());
        }

        self.rocksdb.validate()?;
        self.server.validate()?;
        self.raft_store.validate()?;
        self.pd.validate()?;
        self.coprocessor.validate()?;
        self.security.validate()?;
        self.import.validate()?;
        Ok(())
    }

    pub fn compatible_adjust(&mut self) {
        let default_raft_store = RaftstoreConfig::default();
        let default_coprocessor = CopConfig::default();
        if self.raft_store.region_max_size != default_raft_store.region_max_size {
            warn!(
                "deprecated configuration, \
                 raftstore.region-max-size has been moved to coprocessor"
            );
            if self.coprocessor.region_max_size == default_coprocessor.region_max_size {
                warn!(
                    "override coprocessor.region-max-size with raftstore.region-max-size, {:?}",
                    self.raft_store.region_max_size
                );
                self.coprocessor.region_max_size = self.raft_store.region_max_size;
            }
            self.raft_store.region_max_size = default_raft_store.region_max_size;
        }
        if self.raft_store.region_split_size != default_raft_store.region_split_size {
            warn!(
                "deprecated configuration, \
                 raftstore.region-split-size has been moved to coprocessor",
            );
            if self.coprocessor.region_split_size == default_coprocessor.region_split_size {
                warn!(
                    "override coprocessor.region-split-size with raftstore.region-split-size, {:?}",
                    self.raft_store.region_split_size
                );
                self.coprocessor.region_split_size = self.raft_store.region_split_size;
            }
            self.raft_store.region_split_size = default_raft_store.region_split_size;
        }
        if self.server.end_point_concurrency.is_some() {
            warn!(
                "deprecated configuration, {} has been moved to {}",
                "server.end-point-concurrency", "readpool.coprocessor.xxx-concurrency",
            );
            warn!(
                "override {} with {}, {:?}",
                "readpool.coprocessor.xxx-concurrency",
                "server.end-point-concurrency",
                self.server.end_point_concurrency
            );
            let concurrency = self.server.end_point_concurrency.unwrap();
            self.readpool.coprocessor.high_concurrency = concurrency;
            self.readpool.coprocessor.normal_concurrency = concurrency;
            self.readpool.coprocessor.low_concurrency = concurrency;
        }
        if self.server.end_point_stack_size.is_some() {
            warn!(
                "deprecated configuration, {} has been moved to {}",
                "server.end-point-stack-size", "readpool.coprocessor.stack-size",
            );
            warn!(
                "override {} with {}, {:?}",
                "readpool.coprocessor.stack-size",
                "server.end-point-stack-size",
                self.server.end_point_stack_size
            );
            self.readpool.coprocessor.stack_size = self.server.end_point_stack_size.unwrap();
        }
        if self.server.end_point_max_tasks.is_some() {
            warn!(
                "deprecated configuration, {} is no longer used and ignored, please use {}.",
                "server.end-point-max-tasks", "readpool.coprocessor.max-tasks-per-worker-xxx",
            );
            // Note:
            // Our `end_point_max_tasks` is mostly mistakenly configured, so we don't override
            // new configuration using old values.
            self.server.end_point_max_tasks = None;
        }
        if self.raft_store.clean_stale_peer_delay.as_secs() > 0 {
            let delay_secs = self.raft_store.clean_stale_peer_delay.as_secs()
                + self.server.end_point_request_max_handle_duration.as_secs();
            self.raft_store.clean_stale_peer_delay = ReadableDuration::secs(delay_secs);
        }
    }

    pub fn check_critical_cfg_with(&self, last_cfg: &Self) -> Result<(), String> {
        if last_cfg.rocksdb.wal_dir != self.rocksdb.wal_dir {
            return Err(format!(
                "db wal_dir have been changed, former db wal_dir is '{}', \
                 current db wal_dir is '{}', please guarantee all data wal logs \
                 have been moved to destination directory.",
                last_cfg.rocksdb.wal_dir, self.rocksdb.wal_dir
            ));
        }

        if last_cfg.raftdb.wal_dir != self.raftdb.wal_dir {
            return Err(format!(
                "raftdb wal_dir have been changed, former raftdb wal_dir is '{}', \
                 current raftdb wal_dir is '{}', please guarantee all raft wal logs \
                 have been moved to destination directory.",
                last_cfg.raftdb.wal_dir, self.rocksdb.wal_dir
            ));
        }

        if last_cfg.storage.data_dir != self.storage.data_dir {
            // In tikv 3.0 the default value of storage.data-dir changed
            // from "" to "./"
            let using_default_after_upgrade =
                last_cfg.storage.data_dir.is_empty() && self.storage.data_dir == DEFAULT_DATA_DIR;

            if !using_default_after_upgrade {
                return Err(format!(
                    "storage data dir have been changed, former data dir is {}, \
                     current data dir is {}, please check if it is expected.",
                    last_cfg.storage.data_dir, self.storage.data_dir
                ));
            }
        }

        if last_cfg.raft_store.raftdb_path != self.raft_store.raftdb_path {
            return Err(format!(
                "raft dir have been changed, former raft dir is '{}', \
                 current raft dir is '{}', please check if it is expected.",
                last_cfg.raft_store.raftdb_path, self.raft_store.raftdb_path
            ));
        }

        Ok(())
    }

    pub fn from_file<P: AsRef<Path>>(path: P) -> Self {
        (|| -> Result<Self, Box<dyn Error>> {
            let s = fs::read_to_string(&path)?;
            Ok(::toml::from_str(&s)?)
        })()
        .unwrap_or_else(|e| {
            panic!(
                "invalid auto generated configuration file {}, err {}",
                path.as_ref().display(),
                e
            );
        })
    }

    pub fn write_to_file<P: AsRef<Path>>(&self, path: P) -> Result<(), IoError> {
        let content = ::toml::to_string(&self).unwrap();
        let mut f = fs::File::create(&path)?;
        f.write_all(content.as_bytes())?;
        f.sync_all()?;

        Ok(())
    }

    pub fn write_into_metrics(&self) {
        self.raft_store.write_into_metrics();
        self.rocksdb.write_into_metrics();
    }
}

pub fn check_and_persist_critical_config(config: &TiKvConfig) -> Result<(), String> {
    // Check current critical configurations with last time, if there are some
    // changes, user must guarantee relevant works have been done.
    let store_path = Path::new(&config.storage.data_dir);
    let last_cfg_path = store_path.join(LAST_CONFIG_FILE);
    if last_cfg_path.exists() {
        let last_cfg = TiKvConfig::from_file(&last_cfg_path);
        config.check_critical_cfg_with(&last_cfg)?;
    }

    // Create parent directory if missing.
    if let Err(e) = fs::create_dir_all(&store_path) {
        return Err(format!(
            "create parent directory '{}' failed: {}",
            store_path.to_str().unwrap(),
            e
        ));
    }

    // Persist current critical configurations to file.
    if let Err(e) = config.write_to_file(&last_cfg_path) {
        return Err(format!(
            "persist critical config to '{}' failed: {}",
            last_cfg_path.to_str().unwrap(),
            e
        ));
    }

    Ok(())
}

#[cfg(test)]
mod tests {
    use tempdir::TempDir;

    use super::*;
    use slog::Level;
    use toml;

    #[test]
    fn test_check_critical_cfg_with() {
        let mut tikv_cfg = TiKvConfig::default();
        let mut last_cfg = TiKvConfig::default();
        assert!(tikv_cfg.check_critical_cfg_with(&last_cfg).is_ok());

        tikv_cfg.rocksdb.wal_dir = "/data/wal_dir".to_owned();
        assert!(tikv_cfg.check_critical_cfg_with(&last_cfg).is_err());

        last_cfg.rocksdb.wal_dir = "/data/wal_dir".to_owned();
        assert!(tikv_cfg.check_critical_cfg_with(&last_cfg).is_ok());

        tikv_cfg.raftdb.wal_dir = "/raft/wal_dir".to_owned();
        assert!(tikv_cfg.check_critical_cfg_with(&last_cfg).is_err());

        last_cfg.raftdb.wal_dir = "/raft/wal_dir".to_owned();
        assert!(tikv_cfg.check_critical_cfg_with(&last_cfg).is_ok());

        tikv_cfg.storage.data_dir = "/data1".to_owned();
        assert!(tikv_cfg.check_critical_cfg_with(&last_cfg).is_err());

        last_cfg.storage.data_dir = "/data1".to_owned();
        assert!(tikv_cfg.check_critical_cfg_with(&last_cfg).is_ok());

        tikv_cfg.raft_store.raftdb_path = "/raft_path".to_owned();
        assert!(tikv_cfg.check_critical_cfg_with(&last_cfg).is_err());

        last_cfg.raft_store.raftdb_path = "/raft_path".to_owned();
        assert!(tikv_cfg.check_critical_cfg_with(&last_cfg).is_ok());
    }

    #[test]
    fn test_persist_cfg() {
        let dir = TempDir::new("test_persist_cfg").unwrap();
        let path_buf = dir.path().join(LAST_CONFIG_FILE);
        let file = path_buf.as_path().to_str().unwrap();
        let (s1, s2) = ("/xxx/wal_dir".to_owned(), "/yyy/wal_dir".to_owned());

        let mut tikv_cfg = TiKvConfig::default();

        tikv_cfg.rocksdb.wal_dir = s1.clone();
        tikv_cfg.raftdb.wal_dir = s2.clone();
        tikv_cfg.write_to_file(file).unwrap();
        let cfg_from_file = TiKvConfig::from_file(file);
        assert_eq!(cfg_from_file.rocksdb.wal_dir, s1.clone());
        assert_eq!(cfg_from_file.raftdb.wal_dir, s2.clone());

        // write critical config when exist.
        tikv_cfg.rocksdb.wal_dir = s2.clone();
        tikv_cfg.raftdb.wal_dir = s1.clone();
        tikv_cfg.write_to_file(file).unwrap();
        let cfg_from_file = TiKvConfig::from_file(file);
        assert_eq!(cfg_from_file.rocksdb.wal_dir, s2.clone());
        assert_eq!(cfg_from_file.raftdb.wal_dir, s1.clone());
    }

    #[test]
    fn test_create_parent_dir_if_missing() {
        let root_path = TempDir::new("test_create_parent_dir_if_missing").unwrap();
        let path = root_path.path().join("not_exist_dir");

        let mut tikv_cfg = TiKvConfig::default();
        tikv_cfg.storage.data_dir = path.as_path().to_str().unwrap().to_owned();
        assert!(check_and_persist_critical_config(&tikv_cfg).is_ok());
    }

    #[test]
    fn test_keepalive_check() {
        let mut tikv_cfg = TiKvConfig::default();
        tikv_cfg.pd.endpoints = vec!["".to_owned()];
        let dur = tikv_cfg.raft_store.raft_heartbeat_interval();
        tikv_cfg.server.grpc_keepalive_time = ReadableDuration(dur);
        assert!(tikv_cfg.validate().is_err());
        tikv_cfg.server.grpc_keepalive_time = ReadableDuration(dur * 2);
        tikv_cfg.validate().unwrap();
    }

    #[test]
    fn test_parse_log_level() {
        #[derive(Serialize, Deserialize, Debug)]
        struct LevelHolder {
            #[serde(with = "log_level_serde")]
            v: Level,
        }

        let legal_cases = vec![
            ("critical", Level::Critical),
            ("error", Level::Error),
            ("warning", Level::Warning),
            ("debug", Level::Debug),
            ("trace", Level::Trace),
            ("info", Level::Info),
        ];
        for (serialized, deserialized) in legal_cases {
            let holder = LevelHolder { v: deserialized };
            let res_string = toml::to_string(&holder).unwrap();
            let exp_string = format!("v = \"{}\"\n", serialized);
            assert_eq!(res_string, exp_string);
            let res_value: LevelHolder = toml::from_str(&exp_string).unwrap();
            assert_eq!(res_value.v, deserialized);
        }

        let compatibility_cases = vec![("warn", Level::Warning)];
        for (serialized, deserialized) in compatibility_cases {
            let variant_string = format!("v = \"{}\"\n", serialized);
            let res_value: LevelHolder = toml::from_str(&variant_string).unwrap();
            assert_eq!(res_value.v, deserialized);
        }

        let illegal_cases = vec!["foobar", ""];
        for case in illegal_cases {
            let string = format!("v = \"{}\"\n", case);
            toml::from_str::<LevelHolder>(&string).unwrap_err();
        }
    }
}<|MERGE_RESOLUTION|>--- conflicted
+++ resolved
@@ -23,22 +23,16 @@
 use crate::server::readpool;
 use crate::server::Config as ServerConfig;
 use crate::server::CONFIG_ROCKSDB_GAUGE;
-<<<<<<< HEAD
-use crate::storage::{
-    Config as StorageConfig, CF_DEFAULT, CF_LOCK, CF_WRITE, DEFAULT_DATA_DIR,
-    DEFAULT_ROCKSDB_SUB_DIR,
-=======
 use crate::storage::config::DEFAULT_DATA_DIR;
 use crate::storage::mvcc::properties::{
     MvccPropertiesCollectorFactory, RangePropertiesCollectorFactory,
->>>>>>> 7865df19
 };
 use crate::storage::{Config as StorageConfig, DEFAULT_ROCKSDB_SUB_DIR};
 use engine::rocks::util::{
     db_exist, CFOptions, EventListener, FixedPrefixSliceTransform, FixedSuffixSliceTransform,
     NoopSliceTransform,
 };
-use engine::{CF_DEFAULT, CF_LOCK, CF_RAFT, CF_WRITE};
+use engine::{CF_DEFAULT, CF_LOCK, CF_WRITE};
 use tikv_util::config::{
     self, compression_type_level_serde, CompressionType, ReadableDuration, ReadableSize, GB, KB, MB,
 };
@@ -722,7 +716,7 @@
     // Build cf options for v2.x. which has a RAFT cf in kv engine.
     #[doc(hidden)]
     pub fn build_cf_opts_v2(&self) -> Vec<CFOptions<'_>> {
-        use crate::storage::CF_RAFT;
+        use engine::CF_RAFT;
         vec![
             CFOptions::new(CF_DEFAULT, self.defaultcf.build_opt()),
             CFOptions::new(CF_LOCK, self.lockcf.build_opt()),
