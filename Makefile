--- conflicted
+++ resolved
@@ -50,16 +50,10 @@
 		-A clippy::module_inception -A clippy::needless_pass_by_value -A clippy::cyclomatic_complexity \
 		-A clippy::unreadable_literal -A clippy::should_implement_trait -A clippy::verbose_bit_mask \
 		-A clippy::implicit_hasher -A clippy::large_enum_variant -A clippy::new_without_default \
-<<<<<<< HEAD
-		-A clippy::new_without_default_derive -A clippy::neg_cmp_op_on_partial_ord \
-		-A clippy::too_many_arguments -A clippy::excessive_precision -A clippy::collapsible_if \
-		-A clippy::blacklisted_name -A clippy::needless_range_loop -D bare_trait_objects
-=======
 		-A clippy::neg_cmp_op_on_partial_ord -A clippy::too_many_arguments \
 		-A clippy::excessive_precision -A clippy::collapsible_if -A clippy::blacklisted_name \
 		-A clippy::needless_range_loop -D rust-2018-idioms -A clippy::redundant_closure \
 		-A clippy::match_wild_err_arm -A clippy::blacklisted_name
->>>>>>> 0a708ae0
 
 dev: format clippy
 	@env FAIL_POINT=1 make test
@@ -112,7 +106,6 @@
 		cargo test --features "${ENABLE_FEATURES},mem-profiling" ${EXTRA_CARGO_ARGS} --bin tikv-server -- --nocapture --ignored; \
 	fi
 	bash etc/check-bins-for-jemalloc.sh
-	bash etc/check-sse4_2.sh
 
 bench:
 	LOG_LEVEL=ERROR RUST_BACKTRACE=1 cargo bench --all --features "${ENABLE_FEATURES}" -- --nocapture
