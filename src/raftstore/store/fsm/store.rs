--- conflicted
+++ resolved
@@ -14,19 +14,11 @@
 use protobuf;
 use std::collections::BTreeMap;
 use std::collections::Bound::{Excluded, Included, Unbounded};
-<<<<<<< HEAD
 use std::sync::atomic::Ordering;
 use std::sync::mpsc::TrySendError;
 use std::sync::{Arc, Mutex};
 use std::time::{Duration, Instant};
 use std::{mem, thread, u64};
-=======
-use std::rc::Rc;
-use std::sync::mpsc::{self, Receiver as StdReceiver};
-use std::sync::Arc;
-use std::time::Instant;
-use std::{thread, u64};
->>>>>>> a49b80eb
 use time;
 
 use futures::{Async, Future, Poll, Stream};
@@ -40,8 +32,7 @@
 
 use pd::{PdClient, PdRunner, PdTask};
 use raftstore::coprocessor::split_observer::SplitObserver;
-<<<<<<< HEAD
-use raftstore::coprocessor::CoprocessorHost;
+use raftstore::coprocessor::{CoprocessorHost, RegionChangeEvent};
 use raftstore::store::util::is_initial_msg;
 use raftstore::Result;
 use storage::{CF_DEFAULT, CF_LOCK, CF_RAFT, CF_WRITE};
@@ -50,20 +41,8 @@
 use util::rocksdb;
 use util::rocksdb::{CompactedEvent, CompactionListener};
 use util::sys as util_sys;
-use util::timer::{Timer, GLOBAL_TIMER_HANDLE};
+use util::timer::GLOBAL_TIMER_HANDLE;
 use util::worker::{Builder as WorkerBuilder, FutureScheduler, FutureWorker, Scheduler, Worker};
-=======
-use raftstore::coprocessor::{CoprocessorHost, RegionChangeEvent};
-use raftstore::store::util::{is_initial_msg, KeysInfoFormatter};
-use raftstore::Result;
-use storage::{CF_DEFAULT, CF_LOCK, CF_RAFT, CF_WRITE};
-use util::collections::{HashMap, HashSet};
-use util::rocksdb::{CompactedEvent, CompactionListener};
-use util::time::{duration_to_sec, SlowTimer};
-use util::transport::SendCh;
-use util::worker::{FutureWorker, Scheduler, Worker};
-use util::{rocksdb, sys as util_sys, RingQueue};
->>>>>>> a49b80eb
 
 use import::SSTImporter;
 use raftstore::store::config::Config;
@@ -78,14 +57,8 @@
 use raftstore::store::transport::Transport;
 use raftstore::store::worker::{
     ApplyRunner, ApplyTask, CleanupSSTRunner, CleanupSSTTask, CompactRunner, CompactTask,
-<<<<<<< HEAD
     ConsistencyCheckRunner, ConsistencyCheckTask, LocalReader, RaftlogGcRunner, RaftlogGcTask,
     ReadTask, RegionRunner, RegionTask, SplitCheckRunner, SplitCheckTask,
-    STALE_PEER_CHECK_INTERVAL,
-=======
-    ConsistencyCheckRunner, LocalReader, RaftlogGcRunner, ReadTask, RegionRunner, RegionTask,
-    SplitCheckRunner,
->>>>>>> a49b80eb
 };
 use raftstore::store::{
     util, Engines, PeerMsg, SeekRegionCallback, SeekRegionFilter, SnapManager, StoreMsg, StoreTick,
@@ -346,17 +319,7 @@
                 peer_storage::recover_from_applying_state(&self.engines, &raft_wb, region_id)?;
             }
 
-<<<<<<< HEAD
             local_states.push(local_state);
-=======
-            let peer = Peer::create(self, region)?;
-            self.region_ranges.insert(enc_end_key(region), region_id);
-            // No need to check duplicated here, because we use region id as the key
-            // in DB.
-            self.region_peers.insert(region_id, peer);
-            self.coprocessor_host
-                .on_region_changed(region, RegionChangeEvent::Create);
->>>>>>> a49b80eb
             Ok(true)
         })?;
 
@@ -398,6 +361,8 @@
             }
             mailboxes.push((peer.region_id(), peer.mail_box()));
             self.peers.push(peer);
+            self.coprocessor_host
+                .on_region_changed(local_state.get_region(), RegionChangeEvent::Create);
         }
         self.router.register_mailboxes(mailboxes);
 
@@ -1082,14 +1047,14 @@
         let start_key = data_key(start_key);
         let end_key = data_end_key(end_key);
 
-        for (_, region_id) in self
+        let meta = self.meta.lock().unwrap();
+        for (_, region_id) in meta
             .region_ranges
             .range((Excluded(start_key), Included(end_key)))
         {
-            let peer = self.region_peers.get_mut(region_id).unwrap();
-
-            peer.approximate_size = None;
-            peer.approximate_keys = None;
+            let _ = self
+                .router
+                .send_peer_message(*region_id, PeerMsg::ClearStat);
         }
     }
 }
@@ -1161,7 +1126,9 @@
                 );
 
                 let merge_target = if let Some(peer) = util::find_peer(region, from_store_id) {
-                    assert_eq!(peer, msg.get_from_peer());
+                    // Maybe the target is promoted from learner to voter, but the follower
+                    // doesn't know it. So we only compare peer id.
+                    assert_eq!(peer.get_id(), msg.get_from_peer().get_id());
                     // Let stale peer decides whether it should wait for merging or just remove
                     // itself.
                     Some(local_state.get_merge_state().get_target().to_owned())
@@ -1276,36 +1243,11 @@
             StoreMsg::RaftMessage(data) => if let Err(e) = self.on_raft_message(data) {
                 error!("{} handle raft message err: {:?}", self.tag, e);
             },
-<<<<<<< HEAD
             StoreMsg::Tick(tick) => self.on_store_tick(tick),
             StoreMsg::SnapshotStats => self.store_heartbeat_pd(),
             StoreMsg::CompactedEvent(event) => self.on_compaction_finished(event),
             StoreMsg::ValidateSSTResult { invalid_ssts } => {
                 self.on_validate_sst_result(invalid_ssts)
-=======
-            Msg::RaftCmd {
-                send_time,
-                request,
-                callback,
-            } => {
-                self.raft_metrics
-                    .propose
-                    .request_wait_time
-                    .observe(duration_to_sec(send_time.elapsed()) as f64);
-                self.propose_raft_command(request, callback)
-            }
-            Msg::Quit => {
-                info!("{} receive quit message", self.tag);
-                event_loop.shutdown();
-            }
-            Msg::SnapshotStats => self.store_heartbeat_pd(),
-            Msg::ComputeHashResult {
-                region_id,
-                index,
-                hash,
-            } => {
-                self.on_hash_computed(region_id, index, hash);
->>>>>>> a49b80eb
             }
             StoreMsg::SeekRegion {
                 from_key,
@@ -1313,7 +1255,7 @@
                 limit,
                 callback,
             } => self.seek_region(&from_key, filter, limit, callback),
-            Msg::ClearRegionSizeInRange { start_key, end_key } => {
+            StoreMsg::ClearRegionSizeInRange { start_key, end_key } => {
                 self.clear_region_size_in_range(&start_key, &end_key)
             }
         }
