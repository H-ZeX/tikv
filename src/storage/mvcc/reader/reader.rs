--- conflicted
+++ resolved
@@ -485,20 +485,11 @@
     use crate::storage::mvcc::properties::{MvccProperties, MvccPropertiesCollectorFactory};
     use crate::storage::mvcc::write::WriteType;
     use crate::storage::mvcc::{MvccReader, MvccTxn};
-<<<<<<< HEAD
-    use crate::storage::{Key, Mutation, Options, ALL_CFS, CF_DEFAULT, CF_LOCK, CF_WRITE};
-    use crate::util::rocksdb_util::{
-        self as rocksdb_util,
-        properties::{MvccProperties, MvccPropertiesCollectorFactory},
-        CFOptions,
-    };
-=======
     use crate::storage::{Key, Mutation, Options};
     use engine::rocks::util::CFOptions;
     use engine::rocks::{self, ColumnFamilyOptions, DBOptions};
     use engine::rocks::{Writable, WriteBatch, DB};
-    use engine::{ALL_CFS, CF_DEFAULT, CF_LOCK, CF_RAFT, CF_WRITE};
->>>>>>> 7865df19
+    use engine::{ALL_CFS, CF_DEFAULT, CF_LOCK, CF_WRITE};
     use kvproto::kvrpcpb::IsolationLevel;
     use kvproto::metapb::{Peer, Region};
     use std::sync::Arc;
